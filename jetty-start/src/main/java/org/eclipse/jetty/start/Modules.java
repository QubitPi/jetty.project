//
// ========================================================================
// Copyright (c) 1995-2020 Mort Bay Consulting Pty Ltd and others.
//
// This program and the accompanying materials are made available under
// the terms of the Eclipse Public License 2.0 which is available at
// https://www.eclipse.org/legal/epl-2.0
//
// This Source Code may also be made available under the following
// Secondary Licenses when the conditions for such availability set
// forth in the Eclipse Public License, v. 2.0 are satisfied:
// the Apache License v2.0 which is available at
// https://www.apache.org/licenses/LICENSE-2.0
//
// SPDX-License-Identifier: EPL-2.0 OR Apache-2.0
// ========================================================================
//

package org.eclipse.jetty.start;

import java.io.FileInputStream;
import java.io.IOException;
import java.nio.file.Files;
import java.nio.file.Path;
import java.util.ArrayList;
import java.util.Collections;
import java.util.HashMap;
import java.util.HashSet;
import java.util.Iterator;
import java.util.List;
import java.util.Map;
import java.util.Optional;
import java.util.Properties;
import java.util.Set;
import java.util.concurrent.atomic.AtomicBoolean;
import java.util.concurrent.atomic.AtomicReference;
import java.util.function.Consumer;
import java.util.stream.Collectors;
import java.util.stream.Stream;

import org.eclipse.jetty.util.TopologicalSort;

/**
 * Access for all modules declared, as well as what is enabled.
 */
public class Modules implements Iterable<Module>
{
    private final List<Module> _modules = new ArrayList<>();
    private final Map<String, Module> _names = new HashMap<>();
    private final Map<String, Set<Module>> _provided = new HashMap<>();
    private final Map<String, String> _providedDefaults = new HashMap<>();
    private final BaseHome _baseHome;
    private final StartArgs _args;
    private final Properties _deprecated = new Properties();

    public Modules(BaseHome basehome, StartArgs args)
    {
        this._baseHome = basehome;
        this._args = args;

        // Allow override mostly for testing
        if (!args.getProperties().containsKey("java.version"))
        {
            String javaVersion = System.getProperty("java.version");
            if (javaVersion != null)
            {
                args.setProperty("java.version", javaVersion, "<internal>");
            }
        }

        try
        {
            Path deprecatedPath = _baseHome.getPath("modules/deprecated.properties");
            if (deprecatedPath != null && FS.exists(deprecatedPath))
            {
                _deprecated.load(new FileInputStream(deprecatedPath.toFile()));
            }
        }
        catch (IOException e)
        {
            StartLog.debug(e);
        }
    }

    public void dump(List<String> tags)
    {
        Set<String> exclude = tags.stream().filter(t -> t.startsWith("-")).map(t -> t.substring(1)).collect(Collectors.toSet());
        Set<String> include = tags.stream().filter(t -> !t.startsWith("-")).collect(Collectors.toSet());
        boolean all = include.contains("*") || include.isEmpty();
        AtomicReference<String> tag = new AtomicReference<>();

        _modules.stream()
            .filter(m ->
            {
                boolean included = all || m.getTags().stream().anyMatch(include::contains);
                boolean excluded = m.getTags().stream().anyMatch(exclude::contains);
                return included && !excluded;
            })
            .sorted()
            .forEach(module ->
            {
                if (!module.getPrimaryTag().equals(tag.get()))
                {
                    tag.set(module.getPrimaryTag());
                    System.out.printf("%nModules for tag '%s':%n", module.getPrimaryTag());
                    System.out.print("-------------------");
                    for (int i = module.getPrimaryTag().length(); i-- > 0; )
                    {
                        System.out.print("-");
                    }
                    System.out.println();
                }

                String label;
                Set<String> provides = module.getProvides();
                provides.remove(module.getName());
                System.out.printf("%n     Module: %s %s%n", module.getName(), provides.size() > 0 ? provides : "");
                for (String description : module.getDescription())
                {
                    System.out.printf("           : %s%n", description);
                }
                if (!module.getTags().isEmpty())
                {
                    label = "       Tags: %s";
                    for (String t : module.getTags())
                    {
                        System.out.printf(label, t);
                        label = ", %s";
                    }
                    System.out.println();
                }
                if (!module.getDepends().isEmpty())
                {
                    label = "     Depend: %s";
                    for (String parent : module.getDepends())
                    {
                        parent = Module.normalizeModuleName(parent);
                        System.out.printf(label, parent);
                        if (Module.isConditionalDependency(parent))
                        {
                            System.out.print(" [conditional]");
                        }
                        label = ", %s";
                    }
                    System.out.println();
                }
                if (!module.getOptional().isEmpty())
                {
                    label = "   Optional: %s";
                    for (String parent : module.getOptional())
                    {
                        System.out.printf(label, parent);
                        label = ", %s";
                    }
                    System.out.println();
                }
                for (String lib : module.getLibs())
                {
                    System.out.printf("        LIB: %s%n", lib);
                }
                for (String xml : module.getXmls())
                {
                    System.out.printf("        XML: %s%n", xml);
                }
                for (String jpms : module.getJPMS())
                {
                    System.out.printf("        JPMS: %s%n", jpms);
                }
                for (String jvm : module.getJvmArgs())
                {
                    System.out.printf("        JVM: %s%n", jvm);
                }
                if (module.isEnabled())
                {
                    for (String selection : module.getEnableSources())
                    {
                        System.out.printf("    Enabled: %s%n", selection);
                    }
                }
            });
    }

    public void dumpEnabled()
    {
        int i = 0;
        List<Module> enabled = getEnabled();
        for (Module module : enabled)
        {
            String name = module.getName();
            String index = (i++) + ")";
            for (String s : module.getEnableSources())
            {
                System.out.printf("  %4s %-15s %s%n", index, name, s);
                index = "";
                name = "";
            }
            if (module.isTransitive() && module.hasIniTemplate())
                System.out.printf("                       init template available with --add-to-start=%s%n", module.getName());
        }
    }

    public void registerAll() throws IOException
    {
        for (Path path : _baseHome.getPaths("modules/*.mod"))
        {
            registerModule(path);
        }
    }

    private Module registerModule(Path file)
    {
        if (!FS.canReadFile(file))
        {
            throw new IllegalStateException("Cannot read file: " + file);
        }
        String shortName = _baseHome.toShortForm(file);
        try
        {
            StartLog.debug("Registering Module: %s", shortName);
            Module module = new Module(_baseHome, file);
            _modules.add(module);
            _names.put(module.getName(), module);
<<<<<<< HEAD
            module.getProvides().forEach(n ->
            {
                // Syntax can be :
                // "<name>" - for a simple provider reference
                // "<name>|default" - for a provider that is also the default implementation
                String name = n;
                boolean isDefaultProvider = false;
                int idx = n.indexOf('|');
                if (idx > 0)
                {
                    name = n.substring(0, idx);
                    isDefaultProvider = n.substring(idx + 1).equalsIgnoreCase("default");
                }
                _provided.computeIfAbsent(name, k -> new HashSet<>()).add(module);
                if (isDefaultProvider)
                {
                    _providedDefaults.computeIfAbsent(name, k -> module.getName());
                }
            });

=======
            module.getProvides().forEach(n -> _provided.computeIfAbsent(n, k -> new HashSet<>()).add(module));
>>>>>>> 524e6901
            return module;
        }
        catch (Error | RuntimeException t)
        {
            throw t;
        }
        catch (Throwable t)
        {
            throw new IllegalStateException("Unable to register module: " + shortName, t);
        }
    }

    @Override
    public String toString()
    {
        StringBuilder str = new StringBuilder();
        str.append("Modules[");
        str.append("count=").append(_modules.size());
        str.append(",<");
        final AtomicBoolean delim = new AtomicBoolean(false);
        _modules.forEach(m ->
        {
            if (delim.get())
                str.append(',');
            str.append(m.getName());
            delim.set(true);
        });
        str.append(">");
        str.append("]");
        return str.toString();
    }

    public List<Module> getEnabled()
    {
        List<Module> enabled = _modules.stream().filter(Module::isEnabled).collect(Collectors.toList());

        TopologicalSort<Module> sort = new TopologicalSort<>();
        for (Module module : enabled)
        {
            Consumer<String> add = name ->
            {
                Module dependency = _names.get(name);
                if (dependency != null && dependency.isEnabled())
                    sort.addDependency(module, dependency);

                Set<Module> provided = _provided.get(name);
                if (provided != null)
                    for (Module p : provided)
                    {
                        if (p.isEnabled())
                            sort.addDependency(module, p);
                    }
            };
            module.getDepends().forEach(add);
            module.getOptional().forEach(add);
        }

        sort.sort(enabled);
        return enabled;
    }

    public List<Module> getSortedAll()
    {
        List<Module> all = new ArrayList<>(_modules);

        TopologicalSort<Module> sort = new TopologicalSort<>();
        for (Module module : all)
        {
            Consumer<String> add = name ->
            {
                Module dependency = _names.get(name);
                if (dependency != null)
                    sort.addDependency(module, dependency);

                Set<Module> provided = _provided.get(name);
                if (provided != null)
                    for (Module p : provided)
                    {
                        sort.addDependency(module, p);
                    }
            };
            module.getDepends().forEach(add);
            module.getOptional().forEach(add);
        }

        sort.sort(all);
        return all;
    }

    public List<String> getSortedNames(List<String> enabledModules)
    {
        List<Module> all = getSortedAll();
        List<String> order = new ArrayList<>();
        for (Module module : all)
        {
            String name = module.getName();
            if (enabledModules.contains(name))
            {
                order.add(name);
            }
        }

        return order;
    }

    /**
     * Enable a module
     *
     * @param name The name of the module to enable
     * @param enabledFrom The source the module was enabled from
     * @return The set of modules newly enabled
     */
    public Set<String> enable(String name, String enabledFrom)
    {
        Module module = get(name);
        if (module == null)
            throw new UsageException(UsageException.ERR_UNKNOWN, "Unknown module='%s'. List available with --list-modules", name);

        Set<String> enabled = new HashSet<>();
        enable(enabled, module, enabledFrom, false);
        return enabled;
    }

    private void enable(Set<String> newlyEnabled, Module module, String enabledFrom, boolean transitive)
    {
        StartLog.debug("Enable [%s] from [%s] transitive=%b", module, enabledFrom, transitive);

        if (newlyEnabled.contains(module.getName()))
        {
            StartLog.debug("Already enabled [%s] from %s", module.getName(), module.getEnableSources());
            return;
        }

        // Check that this is not already provided by another module!
        for (String name : module.getProvides())
        {
            Set<Module> providers = _provided.get(name);
            if (providers != null)
            {
                for (Module p : providers)
                {
                    if (!p.equals(module) && p.isEnabled())
                    {
                        // If the already enabled module is transitive and this enable is not
                        if (p.isTransitive() && !transitive)
                            p.clearTransitiveEnable();
                        else
                            throw new UsageException("Module %s provides %s, which is already provided by %s enabled in %s", module.getName(), name, p.getName(), p.getEnableSources());
                    }
                }
            }
        }

        // Enable the  module
        if (module.enable(enabledFrom, transitive))
        {
            StartLog.debug("Enabled [%s]", module.getName());
            newlyEnabled.add(module.getName());

            // Expand module properties
            module.expandDependencies(_args.getProperties());

            // Apply default configuration
            if (module.hasDefaultConfig())
            {
                for (String line : module.getDefaultConfig())
                {
                    _args.parse(line, module.getName() + "[ini]");
                }
                for (Module m : _modules)
                {
                    m.expandDependencies(_args.getProperties());
                }
            }
        }

        // Process module dependencies (always processed as may be dynamic)
        StartLog.debug("Enabled module [%s] depends on %s", module.getName(), module.getDepends());
        for (String dependsOnRaw : module.getDepends())
        {
            boolean isConditional = Module.isConditionalDependency(dependsOnRaw);
            // Final to allow lambda's below to use name
            final String dependentModule = Module.normalizeModuleName(dependsOnRaw);

            // Look for modules that provide that dependency
            Set<Module> providers = getAvailableProviders(dependentModule);

            StartLog.debug("Module [%s] depends on [%s] provided by %s", module, dependentModule, providers);

            // If there are no known providers of the module
            if (providers.isEmpty())
            {
                // look for a dynamic module
                if (dependentModule.contains("/"))
                {
                    Path file = _baseHome.getPath("modules/" + dependentModule + ".mod");
                    if (!isConditional || Files.exists(file))
                    {
                        registerModule(file).expandDependencies(_args.getProperties());
                        providers = _provided.get(dependentModule);
                        if (providers == null || providers.isEmpty())
                            throw new UsageException("Module %s does not provide %s", _baseHome.toShortForm(file), dependentModule);

                        enable(newlyEnabled, providers.stream().findFirst().get(), "dynamic dependency of " + module.getName(), true);
                        continue;
                    }
                }
                // is this a conditional module
                if (isConditional)
                {
                    StartLog.debug("Skipping conditional module [%s]: it does not exist", dependentModule);
                    continue;
                }
                // throw an exception (not a dynamic module and a required dependency)
                throw new UsageException("No module found to provide %s for %s", dependentModule, module);
            }

            // If a provider is already enabled, then add a transitive enable
            if (providers.stream().anyMatch(Module::isEnabled))
                providers.stream().filter(m -> m.isEnabled() && !m.equals(module)).forEach(m -> enable(newlyEnabled, m, "transitive provider of " + dependentModule + " for " + module.getName(), true));
            else
            {
                Optional<Module> dftProvider = findDefaultProvider(providers, dependentModule);

                if (dftProvider.isPresent())
                {
                    StartLog.debug("Using [%s] provider as default for [%s]", dftProvider.get(), dependentModule);
                    enable(newlyEnabled, dftProvider.get(), "transitive provider of " + dependentModule + " for " + module.getName(), true);
                }
            }
        }
    }

    private Optional<Module> findDefaultProvider(Set<Module> providers, String dependsOn)
    {
        // Is it obvious?
        if (providers.size() == 1)
            return providers.stream().findFirst();

        // If more then one provider impl, is there one specified as "default"?
        if (providers.size() > 1)
        {
            // Was it specified with [provides] "name|default" ?
            String defaultProviderName = _providedDefaults.get(dependsOn);
            if (defaultProviderName != null)
            {
                return providers.stream().filter(m -> m.getName().equals(defaultProviderName)).findFirst();
            }

            // Or does a module exist with the same name as the [provides] "name"
            return providers.stream().filter(m -> m.getName().equals(dependsOn)).findFirst();
        }

        // No default provider
        return Optional.empty();
    }

    private Set<Module> getAvailableProviders(String name)
    {
        // Get all available providers 
        Set<Module> providers = _provided.get(name);
        StartLog.debug("Providers of [%s] are %s", name, providers);
        if (providers == null || providers.isEmpty())
            return Collections.emptySet();

        providers = new HashSet<>(providers);

        // find all currently provided names by other modules
        Set<String> provided = new HashSet<>();
        for (Module m : _modules)
        {
            if (m.isEnabled())
            {
                provided.add(m.getName());
                provided.addAll(m.getProvides());
            }
        }

        // Remove any that cannot be selected
        for (Iterator<Module> i = providers.iterator(); i.hasNext(); )
        {
            Module provider = i.next();
            if (!provider.isEnabled())
            {
                for (String p : provider.getProvides())
                {
                    if (provided.contains(p))
                    {
                        StartLog.debug("Removing provider %s because %s already enabled", provider, p);
                        i.remove();
                        break;
                    }
                }
            }
        }

        StartLog.debug("Available providers of [%s] are %s", name, providers);
        return providers;
    }

    public Module get(String name)
    {
        Module module = _names.get(name);
        if (module == null)
        {
            String reason = _deprecated.getProperty(name);
            if (reason != null)
                StartLog.warn("Module %s is no longer available: %s", name, reason);
        }
        return module;
    }

    @Override
    public Iterator<Module> iterator()
    {
        return _modules.iterator();
    }

    public Stream<Module> stream()
    {
        return _modules.stream();
    }

    public void checkEnabledModules()
    {
        StringBuilder unsatisfied = new StringBuilder();
        _modules.stream().filter(Module::isEnabled).forEach(m ->
        {
            // Check dependencies
            m.getDepends().stream()
                .filter(depends -> !Module.isConditionalDependency(depends))
                .forEach(d ->
                {
                    Set<Module> providers = getAvailableProviders(d);
                    if (providers.stream().noneMatch(Module::isEnabled))
                    {
                        if (unsatisfied.length() > 0)
                            unsatisfied.append(',');
                        unsatisfied.append(m.getName());
                        StartLog.error("Module [%s] requires a module providing [%s] from one of %s%n", m.getName(), d, providers);
                    }
                });
        });

        if (unsatisfied.length() > 0)
            throw new UsageException(-1, "Unsatisfied module dependencies: " + unsatisfied);
    }
}<|MERGE_RESOLUTION|>--- conflicted
+++ resolved
@@ -137,9 +137,7 @@
                         parent = Module.normalizeModuleName(parent);
                         System.out.printf(label, parent);
                         if (Module.isConditionalDependency(parent))
-                        {
                             System.out.print(" [conditional]");
-                        }
                         label = ", %s";
                     }
                     System.out.println();
@@ -220,7 +218,6 @@
             Module module = new Module(_baseHome, file);
             _modules.add(module);
             _names.put(module.getName(), module);
-<<<<<<< HEAD
             module.getProvides().forEach(n ->
             {
                 // Syntax can be :
@@ -241,9 +238,6 @@
                 }
             });
 
-=======
-            module.getProvides().forEach(n -> _provided.computeIfAbsent(n, k -> new HashSet<>()).add(module));
->>>>>>> 524e6901
             return module;
         }
         catch (Error | RuntimeException t)
