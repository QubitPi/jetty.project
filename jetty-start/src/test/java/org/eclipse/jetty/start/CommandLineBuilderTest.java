--- conflicted
+++ resolved
@@ -18,11 +18,8 @@
 
 package org.eclipse.jetty.start;
 
-<<<<<<< HEAD
-=======
 import static org.hamcrest.Matchers.is;
 
->>>>>>> 7625f0b8
 import org.junit.Assert;
 import org.junit.Before;
 import org.junit.Test;
@@ -38,12 +35,6 @@
     {
         cmd.addEqualsArg("-Djava.io.tmpdir","/home/java/temp dir/");
         cmd.addArg("--version");
-<<<<<<< HEAD
-
-        Assert.assertThat(cmd.toString(), is("java -Djava.io.tmpdir=/home/java/temp\\ dir/ --version"));
-    }
-
-=======
     }
 
     @Test
@@ -52,7 +43,6 @@
         Assert.assertThat(cmd.toString(),is("java -Djava.io.tmpdir=/home/java/temp\\ dir/ --version"));
     }
 
->>>>>>> 7625f0b8
     @Test
     public void testQuotingSimple()
     {
