//
//  ========================================================================
//  Copyright (c) 1995-2012 Mort Bay Consulting Pty. Ltd.
//  ------------------------------------------------------------------------
//  All rights reserved. This program and the accompanying materials
//  are made available under the terms of the Eclipse Public License v1.0
//  and Apache License v2.0 which accompanies this distribution.
//
//      The Eclipse Public License is available at
//      http://www.eclipse.org/legal/epl-v10.html
//
//      The Apache License v2.0 is available at
//      http://www.opensource.org/licenses/apache2.0.php
//
//  You may elect to redistribute this code under either of these licenses.
//  ========================================================================
//

package org.eclipse.jetty.servlet;

import java.io.FileNotFoundException;
import java.io.IOException;
import java.io.InputStream;
import java.io.OutputStream;
import java.net.MalformedURLException;
import java.net.URL;
import java.nio.ByteBuffer;
import java.util.Enumeration;
import java.util.List;
import java.util.Map;
import javax.servlet.RequestDispatcher;
import javax.servlet.ServletContext;
import javax.servlet.ServletException;
import javax.servlet.UnavailableException;
import javax.servlet.http.HttpServlet;
import javax.servlet.http.HttpServletRequest;
import javax.servlet.http.HttpServletResponse;

import org.eclipse.jetty.http.HttpContent;
import org.eclipse.jetty.http.HttpFields;
import org.eclipse.jetty.http.HttpHeader;
import org.eclipse.jetty.http.HttpMethod;
import org.eclipse.jetty.http.MimeTypes;
import org.eclipse.jetty.io.WriterOutputStream;
import org.eclipse.jetty.server.Connector;
import org.eclipse.jetty.server.HttpChannel;
import org.eclipse.jetty.server.HttpOutput;
import org.eclipse.jetty.server.InclusiveByteRange;
import org.eclipse.jetty.server.ResourceCache;
import org.eclipse.jetty.server.Response;
import org.eclipse.jetty.server.handler.ContextHandler;
import org.eclipse.jetty.util.BufferUtil;
import org.eclipse.jetty.util.IO;
import org.eclipse.jetty.util.MultiPartOutputStream;
import org.eclipse.jetty.util.QuotedStringTokenizer;
import org.eclipse.jetty.util.URIUtil;
import org.eclipse.jetty.util.log.Log;
import org.eclipse.jetty.util.log.Logger;
import org.eclipse.jetty.util.resource.FileResource;
import org.eclipse.jetty.util.resource.Resource;
import org.eclipse.jetty.util.resource.ResourceCollection;
import org.eclipse.jetty.util.resource.ResourceFactory;



/* ------------------------------------------------------------ */
/** The default servlet.
 * This servlet, normally mapped to /, provides the handling for static
 * content, OPTION and TRACE methods for the context.
 * The following initParameters are supported, these can be set either
 * on the servlet itself or as ServletContext initParameters with a prefix
 * of org.eclipse.jetty.servlet.Default. :
 * <PRE>
 *  acceptRanges      If true, range requests and responses are
 *                    supported
 *
 *  dirAllowed        If true, directory listings are returned if no
 *                    welcome file is found. Else 403 Forbidden.
 *
 *  welcomeServlets   If true, attempt to dispatch to welcome files
 *                    that are servlets, but only after no matching static
 *                    resources could be found. If false, then a welcome
 *                    file must exist on disk. If "exact", then exact
 *                    servlet matches are supported without an existing file.
 *                    Default is true.
 *
 *                    This must be false if you want directory listings,
 *                    but have index.jsp in your welcome file list.
 *
 *  redirectWelcome   If true, welcome files are redirected rather than
 *                    forwarded to.
 *
 *  gzip              If set to true, then static content will be served as
 *                    gzip content encoded if a matching resource is
 *                    found ending with ".gz"
 *
 *  resourceBase      Set to replace the context resource base
 *
 *  resourceCache     If set, this is a context attribute name, which the servlet
 *                    will use to look for a shared ResourceCache instance.
 *
 *  relativeResourceBase
 *                    Set with a pathname relative to the base of the
 *                    servlet context root. Useful for only serving static content out
 *                    of only specific subdirectories.
 *
 *  pathInfoOnly      If true, only the path info will be applied to the resourceBase
 *
 *  stylesheet	      Set with the location of an optional stylesheet that will be used
 *                    to decorate the directory listing html.
 *
 *  aliases           If True, aliases of resources are allowed (eg. symbolic
 *                    links and caps variations). May bypass security constraints.
 *                    
 *  etags             If True, weak etags will be generated and handled.
 *
 *  maxCacheSize      The maximum total size of the cache or 0 for no cache.
 *  maxCachedFileSize The maximum size of a file to cache
 *  maxCachedFiles    The maximum number of files to cache
 *
 *  useFileMappedBuffer
 *                    If set to true, it will use mapped file buffer to serve static content
 *                    when using NIO connector. Setting this value to false means that
 *                    a direct buffer will be used instead of a mapped file buffer.
 *                    By default, this is set to true.
 *
 *  cacheControl      If set, all static content will have this value set as the cache-control
 *                    header.
 *
 *
 * </PRE>
 *
 *
 *
 *
 */
public class DefaultServlet extends HttpServlet implements ResourceFactory
{
    private static final Logger LOG = Log.getLogger(DefaultServlet.class);

    private static final long serialVersionUID = 4930458713846881193L;
    private ServletContext _servletContext;
    private ContextHandler _contextHandler;

    private boolean _acceptRanges=true;
    private boolean _dirAllowed=true;
    private boolean _welcomeServlets=false;
    private boolean _welcomeExactServlets=false;
    private boolean _redirectWelcome=false;
    private boolean _gzip=true;
    private boolean _pathInfoOnly=false;
    private boolean _etags=false;

    private Resource _resourceBase;
    private ResourceCache _cache;

    private MimeTypes _mimeTypes;
    private String[] _welcomes;
    private Resource _stylesheet;
    private boolean _useFileMappedBuffer=false;
    private String _cacheControl;
    private String _relativeResourceBase;
    private ServletHandler _servletHandler;
    private ServletHolder _defaultHolder;


    /* ------------------------------------------------------------ */
    @Override
    public void init()
    throws UnavailableException
    {
        _servletContext=getServletContext();
        _contextHandler = initContextHandler(_servletContext);

        _mimeTypes = _contextHandler.getMimeTypes();

        _welcomes = _contextHandler.getWelcomeFiles();
        if (_welcomes==null)
            _welcomes=new String[] {"index.html","index.jsp"};

        _acceptRanges=getInitBoolean("acceptRanges",_acceptRanges);
        _dirAllowed=getInitBoolean("dirAllowed",_dirAllowed);
        _redirectWelcome=getInitBoolean("redirectWelcome",_redirectWelcome);
        _gzip=getInitBoolean("gzip",_gzip);
        _pathInfoOnly=getInitBoolean("pathInfoOnly",_pathInfoOnly);

        if ("exact".equals(getInitParameter("welcomeServlets")))
        {
            _welcomeExactServlets=true;
            _welcomeServlets=false;
        }
        else
            _welcomeServlets=getInitBoolean("welcomeServlets", _welcomeServlets);

        if (getInitParameter("aliases")!=null)
            _contextHandler.setAliases(getInitBoolean("aliases",false));

        boolean aliases=_contextHandler.isAliases();
        if (!aliases && !FileResource.getCheckAliases())
            throw new IllegalStateException("Alias checking disabled");
        if (aliases)
            _servletContext.log("Aliases are enabled! Security constraints may be bypassed!!!");

        _useFileMappedBuffer=getInitBoolean("useFileMappedBuffer",_useFileMappedBuffer);

        _relativeResourceBase = getInitParameter("relativeResourceBase");

        String rb=getInitParameter("resourceBase");
        if (rb!=null)
        {
            if (_relativeResourceBase!=null)
                throw new  UnavailableException("resourceBase & relativeResourceBase");
            try{_resourceBase=_contextHandler.newResource(rb);}
            catch (Exception e)
            {
                LOG.warn(Log.EXCEPTION,e);
                throw new UnavailableException(e.toString());
            }
        }

        String css=getInitParameter("stylesheet");
        try
        {
            if(css!=null)
            {
                _stylesheet = Resource.newResource(css);
                if(!_stylesheet.exists())
                {
                    LOG.warn("!" + css);
                    _stylesheet = null;
                }
            }
            if(_stylesheet == null)
            {
                _stylesheet = Resource.newResource(this.getClass().getResource("/jetty-dir.css"));
            }
        }
        catch(Exception e)
        {
            LOG.warn(e.toString());
            LOG.debug(e);
        }

        _cacheControl=getInitParameter("cacheControl");

        String resourceCache = getInitParameter("resourceCache");
        int max_cache_size=getInitInt("maxCacheSize", -2);
        int max_cached_file_size=getInitInt("maxCachedFileSize", -2);
        int max_cached_files=getInitInt("maxCachedFiles", -2);
        if (resourceCache!=null)
        {
            if (max_cache_size!=-1 || max_cached_file_size!= -2 || max_cached_files!=-2)
                LOG.debug("ignoring resource cache configuration, using resourceCache attribute");
            if (_relativeResourceBase!=null || _resourceBase!=null)
                throw new UnavailableException("resourceCache specified with resource bases");
            _cache=(ResourceCache)_servletContext.getAttribute(resourceCache);

            LOG.debug("Cache {}={}",resourceCache,_cache);
        }

        _etags = getInitBoolean("etags",_etags);
        
        try
        {
            if (_cache==null && max_cached_files>0)
            {
                _cache= new ResourceCache(null,this,_mimeTypes,_useFileMappedBuffer,_etags);

                if (max_cache_size>0)
                    _cache.setMaxCacheSize(max_cache_size);
                if (max_cached_file_size>=-1)
                    _cache.setMaxCachedFileSize(max_cached_file_size);
                if (max_cached_files>=-1)
                    _cache.setMaxCachedFiles(max_cached_files);
            }
        }
        catch (Exception e)
        {
            LOG.warn(Log.EXCEPTION,e);
            throw new UnavailableException(e.toString());
        }

        _servletHandler= (ServletHandler) _contextHandler.getChildHandlerByClass(ServletHandler.class);
        for (ServletHolder h :_servletHandler.getServlets())
            if (h.getServletInstance()==this)
                _defaultHolder=h;

        
        if (LOG.isDebugEnabled())
            LOG.debug("resource base = "+_resourceBase);
    }

    /**
     * Compute the field _contextHandler.<br/>
     * In the case where the DefaultServlet is deployed on the HttpService it is likely that
     * this method needs to be overwritten to unwrap the ServletContext facade until we reach
     * the original jetty's ContextHandler.
     * @param servletContext The servletContext of this servlet.
     * @return the jetty's ContextHandler for this servletContext.
     */
    protected ContextHandler initContextHandler(ServletContext servletContext)
    {
        ContextHandler.Context scontext=ContextHandler.getCurrentContext();
        if (scontext==null)
        {
            if (servletContext instanceof ContextHandler.Context)
                return ((ContextHandler.Context)servletContext).getContextHandler();
            else
                throw new IllegalArgumentException("The servletContext " + servletContext + " " +
                    servletContext.getClass().getName() + " is not " + ContextHandler.Context.class.getName());
        }
        else
            return ContextHandler.getCurrentContext().getContextHandler();
    }

    /* ------------------------------------------------------------ */
    @Override
    public String getInitParameter(String name)
    {
        String value=getServletContext().getInitParameter("org.eclipse.jetty.servlet.Default."+name);
        if (value==null)
            value=super.getInitParameter(name);
        return value;
    }

    /* ------------------------------------------------------------ */
    private boolean getInitBoolean(String name, boolean dft)
    {
        String value=getInitParameter(name);
        if (value==null || value.length()==0)
            return dft;
        return (value.startsWith("t")||
                value.startsWith("T")||
                value.startsWith("y")||
                value.startsWith("Y")||
                value.startsWith("1"));
    }

    /* ------------------------------------------------------------ */
    private int getInitInt(String name, int dft)
    {
        String value=getInitParameter(name);
        if (value==null)
            value=getInitParameter(name);
        if (value!=null && value.length()>0)
            return Integer.parseInt(value);
        return dft;
    }

    /* ------------------------------------------------------------ */
    /** get Resource to serve.
     * Map a path to a resource. The default implementation calls
     * HttpContext.getResource but derived servlets may provide
     * their own mapping.
     * @param pathInContext The path to find a resource for.
     * @return The resource to serve.
     */
    public Resource getResource(String pathInContext)
    {
        Resource r=null;
        if (_relativeResourceBase!=null)
            pathInContext=URIUtil.addPaths(_relativeResourceBase,pathInContext);

        try
        {
            if (_resourceBase!=null)
            {
                r = _resourceBase.addPath(pathInContext);
            }
            else
            {
                URL u = _servletContext.getResource(pathInContext);
                r = _contextHandler.newResource(u);
            }

            if (LOG.isDebugEnabled())
                LOG.debug("Resource "+pathInContext+"="+r);
        }
        catch (IOException e)
        {
            LOG.ignore(e);
        }

        if((r==null || !r.exists()) && pathInContext.endsWith("/jetty-dir.css"))
            r=_stylesheet;

        return r;
    }

    /* ------------------------------------------------------------ */
    @Override
    protected void doGet(HttpServletRequest request, HttpServletResponse response)
    throws ServletException, IOException
    {
        String servletPath=null;
        String pathInfo=null;
        Enumeration<String> reqRanges = null;
        Boolean included =request.getAttribute(RequestDispatcher.INCLUDE_REQUEST_URI)!=null;
        if (included!=null && included.booleanValue())
        {
            servletPath=(String)request.getAttribute(RequestDispatcher.INCLUDE_SERVLET_PATH);
            pathInfo=(String)request.getAttribute(RequestDispatcher.INCLUDE_PATH_INFO);
            if (servletPath==null)
            {
                servletPath=request.getServletPath();
                pathInfo=request.getPathInfo();
            }
        }
        else
        {
            included = Boolean.FALSE;
            servletPath = _pathInfoOnly?"/":request.getServletPath();
            pathInfo = request.getPathInfo();

            // Is this a Range request?
            reqRanges = request.getHeaders(HttpHeader.RANGE.asString());
            if (!hasDefinedRange(reqRanges))
                reqRanges = null;
        }

        String pathInContext=URIUtil.addPaths(servletPath,pathInfo);
        boolean endsWithSlash=(pathInfo==null?request.getServletPath():pathInfo).endsWith(URIUtil.SLASH);
<<<<<<< HEAD

        // Can we gzip this request?
        String pathInContextGz=null;
        boolean gzip=false;
        if (!included.booleanValue() && _gzip && reqRanges==null && !endsWithSlash )
        {
            // Tell caches that response may vary by accept-encoding
            response.setHeader(HttpHeader.VARY.asString(),HttpHeader.ACCEPT_ENCODING.asString());

            String accept=request.getHeader(HttpHeader.ACCEPT_ENCODING.asString());
            if (accept!=null && accept.indexOf("gzip")>=0)
                gzip=true;
        }
=======
        
>>>>>>> e4d51d5c

        // Find the resource and content
        Resource resource=null;
        HttpContent content=null;
        try
        {
            // is gzip enabled?
            String pathInContextGz=null;
            boolean gzip=false;
            if (!included.booleanValue() && _gzip && reqRanges==null && !endsWithSlash )
            {
                // Look for a gzip resource
                pathInContextGz=pathInContext+".gz";
                if (_cache==null)
                    resource=getResource(pathInContextGz);
                else
                {
                    content=_cache.lookup(pathInContextGz);
                    resource=(content==null)?null:content.getResource();
                }

                // Does a gzip resource exist?
                if (resource!=null && resource.exists() && !resource.isDirectory())
                {
                    // Tell caches that response may vary by accept-encoding
                    response.setHeader(HttpHeaders.VARY,HttpHeaders.ACCEPT_ENCODING);
                    
                    // Does the client accept gzip?
                    String accept=request.getHeader(HttpHeaders.ACCEPT_ENCODING);
                    if (accept!=null && accept.indexOf("gzip")>=0)
                        gzip=true;
                }
            }

            // find resource
            if (!gzip)
            {
                if (_cache==null)
                    resource=getResource(pathInContext);
                else
                {
                    content=_cache.lookup(pathInContext);
                    resource=content==null?null:content.getResource();
                }
            }

            if (LOG.isDebugEnabled())
                LOG.debug("uri="+request.getRequestURI()+" resource="+resource+(content!=null?" content":""));

            // Handle resource
            if (resource==null || !resource.exists())
            {
                if (included)
                    throw new FileNotFoundException("!" + pathInContext);
                response.sendError(HttpServletResponse.SC_NOT_FOUND);
            }
            else if (!resource.isDirectory())
            {
                if (endsWithSlash && _contextHandler.isAliases() && pathInContext.length()>1)
                {
                    String q=request.getQueryString();
                    pathInContext=pathInContext.substring(0,pathInContext.length()-1);
                    if (q!=null&&q.length()!=0)
                        pathInContext+="?"+q;
                    response.sendRedirect(response.encodeRedirectURL(URIUtil.addPaths(_servletContext.getContextPath(),pathInContext)));
                }
                else
                {
                    // ensure we have content
                    if (content==null)
                        content=new HttpContent.ResourceAsHttpContent(resource,_mimeTypes.getMimeByExtension(resource.toString()),response.getBufferSize(),_etags);

                    if (included.booleanValue() || passConditionalHeaders(request,response, resource,content))
                    {
                        if (gzip)
                        {
                            response.setHeader(HttpHeader.CONTENT_ENCODING.asString(),"gzip");
                            String mt=_servletContext.getMimeType(pathInContext);
                            if (mt!=null)
                                response.setContentType(mt);
                        }
                        sendData(request,response,included.booleanValue(),resource,content,reqRanges);
                    }
                }
            }
            else
            {
                String welcome=null;

                if (!endsWithSlash || (pathInContext.length()==1 && request.getAttribute("org.eclipse.jetty.server.nullPathInfo")!=null))
                {
                    StringBuffer buf=request.getRequestURL();
                    synchronized(buf)
                    {
                        int param=buf.lastIndexOf(";");
                        if (param<0)
                            buf.append('/');
                        else
                            buf.insert(param,'/');
                        String q=request.getQueryString();
                        if (q!=null&&q.length()!=0)
                        {
                            buf.append('?');
                            buf.append(q);
                        }
                        response.setContentLength(0);
                        response.sendRedirect(response.encodeRedirectURL(buf.toString()));
                    }
                }
                // else look for a welcome file
                else if (null!=(welcome=getWelcomeFile(pathInContext)))
                {
                    LOG.debug("welcome={}",welcome);
                    if (_redirectWelcome)
                    {
                        // Redirect to the index
                        response.setContentLength(0);
                        String q=request.getQueryString();
                        if (q!=null&&q.length()!=0)
                            response.sendRedirect(response.encodeRedirectURL(URIUtil.addPaths( _servletContext.getContextPath(),welcome)+"?"+q));
                        else
                            response.sendRedirect(response.encodeRedirectURL(URIUtil.addPaths( _servletContext.getContextPath(),welcome)));
                    }
                    else
                    {
                        // Forward to the index
                        RequestDispatcher dispatcher=request.getRequestDispatcher(welcome);
                        if (dispatcher!=null)
                        {
                            if (included.booleanValue())
                                dispatcher.include(request,response);
                            else
                            {
                                request.setAttribute("org.eclipse.jetty.server.welcome",welcome);
                                dispatcher.forward(request,response);
                            }
                        }
                    }
                }
                else
                {
                    content=new HttpContent.ResourceAsHttpContent(resource,_mimeTypes.getMimeByExtension(resource.toString()),_etags);
                    if (included.booleanValue() || passConditionalHeaders(request,response, resource,content))
                        sendDirectory(request,response,resource,pathInContext);
                }
            }
        }
        catch(IllegalArgumentException e)
        {
            LOG.warn(Log.EXCEPTION,e);
            if(!response.isCommitted())
                response.sendError(500, e.getMessage());
        }
        finally
        {
            if (content!=null)
                content.release();
            else if (resource!=null)
                resource.release();
        }

    }

    /* ------------------------------------------------------------ */
    private boolean hasDefinedRange(Enumeration<String> reqRanges)
    {
        return (reqRanges!=null && reqRanges.hasMoreElements());
    }

    /* ------------------------------------------------------------ */
    @Override
    protected void doPost(HttpServletRequest request, HttpServletResponse response)
    throws ServletException, IOException
    {
        doGet(request,response);
    }

    /* ------------------------------------------------------------ */
    /* (non-Javadoc)
     * @see javax.servlet.http.HttpServlet#doTrace(javax.servlet.http.HttpServletRequest, javax.servlet.http.HttpServletResponse)
     */
    @Override
    protected void doTrace(HttpServletRequest req, HttpServletResponse resp) throws ServletException, IOException
    {
        resp.sendError(HttpServletResponse.SC_METHOD_NOT_ALLOWED);
    }

    /* ------------------------------------------------------------ */
    @Override
    protected void doOptions(HttpServletRequest req, HttpServletResponse resp)
    throws ServletException, IOException
    {
        resp.setHeader("Allow", "GET,HEAD,POST,OPTIONS");
    }

    /* ------------------------------------------------------------ */
    /**
     * Finds a matching welcome file for the supplied {@link Resource}. This will be the first entry in the list of
     * configured {@link #_welcomes welcome files} that existing within the directory referenced by the <code>Resource</code>.
     * If the resource is not a directory, or no matching file is found, then it may look for a valid servlet mapping.
     * If there is none, then <code>null</code> is returned.
     * The list of welcome files is read from the {@link ContextHandler} for this servlet, or
     * <code>"index.jsp" , "index.html"</code> if that is <code>null</code>.
     * @param resource
     * @return The path of the matching welcome file in context or null.
     * @throws IOException
     * @throws MalformedURLException
     */
    private String getWelcomeFile(String pathInContext) throws MalformedURLException, IOException
    {
        if (_welcomes==null)
            return null;

        String welcome_servlet=null;
        for (int i=0;i<_welcomes.length;i++)
        {
            String welcome_in_context=URIUtil.addPaths(pathInContext,_welcomes[i]);
            Resource welcome=getResource(welcome_in_context);
            if (welcome!=null && welcome.exists())
                return _welcomes[i];

            if ((_welcomeServlets || _welcomeExactServlets) && welcome_servlet==null)
            {
                Map.Entry entry=_servletHandler.getHolderEntry(welcome_in_context);
                if (entry!=null && entry.getValue()!=_defaultHolder &&
                        (_welcomeServlets || (_welcomeExactServlets && entry.getKey().equals(welcome_in_context))))
                    welcome_servlet=welcome_in_context;

            }
        }
        return welcome_servlet;
    }

    /* ------------------------------------------------------------ */
    /* Check modification date headers.
     */
    protected boolean passConditionalHeaders(HttpServletRequest request,HttpServletResponse response, Resource resource, HttpContent content)
    throws IOException
    {
        try
        {
            if (!HttpMethod.HEAD.is(request.getMethod()))
            {
                if (_etags)
                {
                    String ifm=request.getHeader(HttpHeader.IF_MATCH.asString());
                    if (ifm!=null)
                    {
                        boolean match=false;
                        if (content!=null && content.getETag()!=null)
                        {
                            QuotedStringTokenizer quoted = new QuotedStringTokenizer(ifm,", ",false,true);
                            while (!match && quoted.hasMoreTokens())
                            {
                                String tag = quoted.nextToken();
                                if (content.getETag().toString().equals(tag))
                                    match=true;
                            }
                        }

                        if (!match)
                        {
                            Response r = Response.getResponse(response);
                            r.reset(true);
                            r.setStatus(HttpServletResponse.SC_PRECONDITION_FAILED);
                            return false;
                        }
                    }
                    
                    String ifnm=request.getHeader(HttpHeader.IF_NONE_MATCH.asString());
                    if (ifnm!=null && content!=null && content.getETag()!=null)
                    {
                        // Look for GzipFiltered version of etag
                        if (content.getETag().toString().equals(request.getAttribute("o.e.j.s.GzipFilter.ETag")))
                        {
                            Response r = Response.getResponse(response);
                            r.reset(true);
                            r.setStatus(HttpServletResponse.SC_NOT_MODIFIED);
                            r.getHttpFields().put(HttpHeader.ETAG,ifnm);
                            return false;
                        }
                        
                        
                        // Handle special case of exact match.
                        if (content.getETag().toString().equals(ifnm))
                        {
                            Response r = Response.getResponse(response);
                            r.reset(true);
                            r.setStatus(HttpServletResponse.SC_NOT_MODIFIED);
                            r.getHttpFields().put(HttpHeader.ETAG,content.getETag());
                            return false;
                        }

                        // Handle list of tags
                        QuotedStringTokenizer quoted = new QuotedStringTokenizer(ifnm,", ",false,true);
                        while (quoted.hasMoreTokens())
                        {
                            String tag = quoted.nextToken();
                            if (content.getETag().toString().equals(tag))
                            {
                                Response r = Response.getResponse(response);
                                r.reset(true);
                                r.setStatus(HttpServletResponse.SC_NOT_MODIFIED);
                                r.getHttpFields().put(HttpHeader.ETAG,content.getETag());
                                return false;
                            }
                        }
                        
                        // If etag requires content to be served, then do not check if-modified-since
                        return true;
                    }
                }
                
                // Handle if modified since
                String ifms=request.getHeader(HttpHeader.IF_MODIFIED_SINCE.asString());
                if (ifms!=null)
                {
                    //Get jetty's Response impl
                    Response r = Response.getResponse(response);
                                       
                    if (content!=null)
                    {
                        String mdlm=content.getLastModified();
                        if (mdlm!=null)
                        {
                            if (ifms.equals(mdlm))
                            {
                                r.reset(true);
                                r.setStatus(HttpServletResponse.SC_NOT_MODIFIED);
                                r.flushBuffer();
                                return false;
                            }
                        }
                    }

                    long ifmsl=request.getDateHeader(HttpHeader.IF_MODIFIED_SINCE.asString());
                    if (ifmsl!=-1)
                    {
                        if (resource.lastModified()/1000 <= ifmsl/1000)
                        { 
                            r.reset(true);
                            r.setStatus(HttpServletResponse.SC_NOT_MODIFIED);
                            r.flushBuffer();
                            return false;
                        }
                    }
                }

                // Parse the if[un]modified dates and compare to resource
                long date=request.getDateHeader(HttpHeader.IF_UNMODIFIED_SINCE.asString());

                if (date!=-1)
                {
                    if (resource.lastModified()/1000 > date/1000)
                    {
                        response.sendError(HttpServletResponse.SC_PRECONDITION_FAILED);
                        return false;
                    }
                }

            }
        }
        catch(IllegalArgumentException iae)
        {
            if(!response.isCommitted())
                response.sendError(400, iae.getMessage());
            throw iae;
        }
        return true;
    }


    /* ------------------------------------------------------------------- */
    protected void sendDirectory(HttpServletRequest request,
            HttpServletResponse response,
            Resource resource,
            String pathInContext)
    throws IOException
    {
        if (!_dirAllowed)
        {
            response.sendError(HttpServletResponse.SC_FORBIDDEN);
            return;
        }

        byte[] data=null;
        String base = URIUtil.addPaths(request.getRequestURI(),URIUtil.SLASH);

        //If the DefaultServlet has a resource base set, use it
        if (_resourceBase != null)
        {
            // handle ResourceCollection
            if (_resourceBase instanceof ResourceCollection)
                resource=_resourceBase.addPath(pathInContext);
        }
        //Otherwise, try using the resource base of its enclosing context handler
        else if (_contextHandler.getBaseResource() instanceof ResourceCollection)
            resource=_contextHandler.getBaseResource().addPath(pathInContext);

        String dir = resource.getListHTML(base,pathInContext.length()>1);
        if (dir==null)
        {
            response.sendError(HttpServletResponse.SC_FORBIDDEN,
            "No directory");
            return;
        }

        data=dir.getBytes("UTF-8");
        response.setContentType("text/html; charset=UTF-8");
        response.setContentLength(data.length);
        response.getOutputStream().write(data);
    }

    /* ------------------------------------------------------------ */
    protected void sendData(HttpServletRequest request,
            HttpServletResponse response,
            boolean include,
            Resource resource,
            HttpContent content,
            Enumeration reqRanges)
    throws IOException
    {
        boolean direct;
        long content_length;
        if (content==null)
        {
            direct=false;
            content_length=resource.length();
        }
        else
        {
            // TODO sometimes we should be direct!
            Connector connector = HttpChannel.getCurrentHttpChannel().getConnector();
            direct=false;
            content_length=content.getContentLength();
        }


        // Get the output stream (or writer)
        OutputStream out =null;
        boolean written;
        try
        {
            out = response.getOutputStream();

            // has a filter already written to the response?
            written = out instanceof HttpOutput
                ? ((HttpOutput)out).isWritten()
                : true;
        }
        catch(IllegalStateException e)
        {
            out = new WriterOutputStream(response.getWriter());
            written=true; // there may be data in writer buffer, so assume written
        }

        if ( reqRanges == null || !reqRanges.hasMoreElements() || content_length<0)
        {
            //  if there were no ranges, send entire entity
            if (include)
            {
                resource.writeTo(out,0,content_length);
            }
            else
            {
                // See if a direct methods can be used?
                if (content!=null && !written && out instanceof HttpOutput)
                {
                    if (response instanceof Response)
                    {
                        writeOptionHeaders(((Response)response).getHttpFields());
                        ((HttpOutput)out).sendContent(content);
                    }
                    else
                    {
                        ByteBuffer buffer = direct?content.getDirectBuffer():content.getIndirectBuffer();
                        if (buffer!=null)
                        {
                            writeHeaders(response,content,content_length);
                            ((HttpOutput)out).sendContent(buffer);
                        }
                        else
                        {
                            writeHeaders(response,content,content_length);
                            resource.writeTo(out,0,content_length);
                        }
                    }
                }
                else
                {
                    // Write headers normally
                    writeHeaders(response,content,written?-1:content_length);

                    // Write content normally
                    ByteBuffer buffer = (content==null)?null:content.getIndirectBuffer();
                    if (buffer!=null)
                        BufferUtil.writeTo(buffer,out);
                    else
                        resource.writeTo(out,0,content_length);
                }
            }
        }
        else
        {
            // Parse the satisfiable ranges
            List ranges =InclusiveByteRange.satisfiableRanges(reqRanges,content_length);

            //  if there are no satisfiable ranges, send 416 response
            if (ranges==null || ranges.size()==0)
            {
                writeHeaders(response, content, content_length);
                response.setStatus(HttpServletResponse.SC_REQUESTED_RANGE_NOT_SATISFIABLE);
                response.setHeader(HttpHeader.CONTENT_RANGE.asString(),
                        InclusiveByteRange.to416HeaderRangeString(content_length));
                resource.writeTo(out,0,content_length);
                return;
            }

            //  if there is only a single valid range (must be satisfiable
            //  since were here now), send that range with a 216 response
            if ( ranges.size()== 1)
            {
                InclusiveByteRange singleSatisfiableRange =
                    (InclusiveByteRange)ranges.get(0);
                long singleLength = singleSatisfiableRange.getSize(content_length);
                writeHeaders(response,content,singleLength                     );
                response.setStatus(HttpServletResponse.SC_PARTIAL_CONTENT);
                response.setHeader(HttpHeader.CONTENT_RANGE.asString(),
                        singleSatisfiableRange.toHeaderRangeString(content_length));
                resource.writeTo(out,singleSatisfiableRange.getFirst(content_length),singleLength);
                return;
            }

            //  multiple non-overlapping valid ranges cause a multipart
            //  216 response which does not require an overall
            //  content-length header
            //
            writeHeaders(response,content,-1);
            String mimetype=(content.getContentType()==null?null:content.getContentType().toString());
            if (mimetype==null)
                LOG.warn("Unknown mimetype for "+request.getRequestURI());
            MultiPartOutputStream multi = new MultiPartOutputStream(out);
            response.setStatus(HttpServletResponse.SC_PARTIAL_CONTENT);

            // If the request has a "Request-Range" header then we need to
            // send an old style multipart/x-byteranges Content-Type. This
            // keeps Netscape and acrobat happy. This is what Apache does.
            String ctp;
            if (request.getHeader(HttpHeader.REQUEST_RANGE.asString())!=null)
                ctp = "multipart/x-byteranges; boundary=";
            else
                ctp = "multipart/byteranges; boundary=";
            response.setContentType(ctp+multi.getBoundary());

            InputStream in=resource.getInputStream();
            long pos=0;

            // calculate the content-length
            int length=0;
            String[] header = new String[ranges.size()];
            for (int i=0;i<ranges.size();i++)
            {
                InclusiveByteRange ibr = (InclusiveByteRange) ranges.get(i);
                header[i]=ibr.toHeaderRangeString(content_length);
                length+=
                    ((i>0)?2:0)+
                    2+multi.getBoundary().length()+2+
                    (mimetype==null?0:HttpHeader.CONTENT_TYPE.asString().length()+2+mimetype.length())+2+
                    HttpHeader.CONTENT_RANGE.asString().length()+2+header[i].length()+2+
                    2+
                    (ibr.getLast(content_length)-ibr.getFirst(content_length))+1;
            }
            length+=2+2+multi.getBoundary().length()+2+2;
            response.setContentLength(length);

            for (int i=0;i<ranges.size();i++)
            {
                InclusiveByteRange ibr = (InclusiveByteRange) ranges.get(i);
                multi.startPart(mimetype,new String[]{HttpHeader.CONTENT_RANGE+": "+header[i]});

                long start=ibr.getFirst(content_length);
                long size=ibr.getSize(content_length);
                if (in!=null)
                {
                    // Handle non cached resource
                    if (start<pos)
                    {
                        in.close();
                        in=resource.getInputStream();
                        pos=0;
                    }
                    if (pos<start)
                    {
                        in.skip(start-pos);
                        pos=start;
                    }
                    
                    IO.copy(in,multi,size);
                    pos+=size;
                }
                else
                    // Handle cached resource
                    (resource).writeTo(multi,start,size);

            }
            if (in!=null)
                in.close();
            multi.close();
        }
        return;
    }

    /* ------------------------------------------------------------ */
    protected void writeHeaders(HttpServletResponse response,HttpContent content,long count)
    throws IOException
    {        
        if (content.getContentType()!=null && response.getContentType()==null)
            response.setContentType(content.getContentType().toString());

        if (response instanceof Response)
        {
            Response r=(Response)response;
            HttpFields fields = r.getHttpFields();

            if (content.getLastModified()!=null)
                fields.put(HttpHeader.LAST_MODIFIED,content.getLastModified());
            else if (content.getResource()!=null)
            {
                long lml=content.getResource().lastModified();
                if (lml!=-1)
                    fields.putDateField(HttpHeader.LAST_MODIFIED,lml);
            }

            if (count != -1)
                r.setLongContentLength(count);

            writeOptionHeaders(fields);
            
            if (_etags)
                fields.put(HttpHeader.ETAG,content.getETag());
        }
        else
        {
            long lml=content.getResource().lastModified();
            if (lml>=0)
                response.setDateHeader(HttpHeader.LAST_MODIFIED.asString(),lml);

            if (count != -1)
            {
                if (count<Integer.MAX_VALUE)
                    response.setContentLength((int)count);
                else
                    response.setHeader(HttpHeader.CONTENT_LENGTH.asString(),Long.toString(count));
            }

            writeOptionHeaders(response);

            if (_etags)
                response.setHeader(HttpHeader.ETAG.asString(),content.getETag().toString());
        }
    }

    /* ------------------------------------------------------------ */
    protected void writeOptionHeaders(HttpFields fields)
    {
        if (_acceptRanges)
            fields.put(HttpHeader.ACCEPT_RANGES,"bytes");

        if (_cacheControl!=null)
            fields.put(HttpHeader.CACHE_CONTROL,_cacheControl);
    }

    /* ------------------------------------------------------------ */
    protected void writeOptionHeaders(HttpServletResponse response)
    {
        if (_acceptRanges)
            response.setHeader(HttpHeader.ACCEPT_RANGES.asString(),"bytes");

        if (_cacheControl!=null)
            response.setHeader(HttpHeader.CACHE_CONTROL.asString(),_cacheControl);
    }

    /* ------------------------------------------------------------ */
    /*
     * @see javax.servlet.Servlet#destroy()
     */
    @Override
    public void destroy()
    {
        if (_cache!=null)
            _cache.flushCache();
        super.destroy();
    }

}<|MERGE_RESOLUTION|>--- conflicted
+++ resolved
@@ -420,23 +420,7 @@
 
         String pathInContext=URIUtil.addPaths(servletPath,pathInfo);
         boolean endsWithSlash=(pathInfo==null?request.getServletPath():pathInfo).endsWith(URIUtil.SLASH);
-<<<<<<< HEAD
-
-        // Can we gzip this request?
-        String pathInContextGz=null;
-        boolean gzip=false;
-        if (!included.booleanValue() && _gzip && reqRanges==null && !endsWithSlash )
-        {
-            // Tell caches that response may vary by accept-encoding
-            response.setHeader(HttpHeader.VARY.asString(),HttpHeader.ACCEPT_ENCODING.asString());
-
-            String accept=request.getHeader(HttpHeader.ACCEPT_ENCODING.asString());
-            if (accept!=null && accept.indexOf("gzip")>=0)
-                gzip=true;
-        }
-=======
-        
->>>>>>> e4d51d5c
+
 
         // Find the resource and content
         Resource resource=null;
@@ -462,10 +446,10 @@
                 if (resource!=null && resource.exists() && !resource.isDirectory())
                 {
                     // Tell caches that response may vary by accept-encoding
-                    response.setHeader(HttpHeaders.VARY,HttpHeaders.ACCEPT_ENCODING);
+                    response.setHeader(HttpHeaders.VARY.asString(),HttpHeaders.ACCEPT_ENCODING.asString());
                     
                     // Does the client accept gzip?
-                    String accept=request.getHeader(HttpHeaders.ACCEPT_ENCODING);
+                    String accept=request.getHeader(HttpHeaders.ACCEPT_ENCODING.asString());
                     if (accept!=null && accept.indexOf("gzip")>=0)
                         gzip=true;
                 }
