//
//  ========================================================================
//  Copyright (c) 1995-2016 Mort Bay Consulting Pty. Ltd.
//  ------------------------------------------------------------------------
//  All rights reserved. This program and the accompanying materials
//  are made available under the terms of the Eclipse Public License v1.0
//  and Apache License v2.0 which accompanies this distribution.
//
//      The Eclipse Public License is available at
//      http://www.eclipse.org/legal/epl-v10.html
//
//      The Apache License v2.0 is available at
//      http://www.opensource.org/licenses/apache2.0.php
//
//  You may elect to redistribute this code under either of these licenses.
//  ========================================================================
//

package org.eclipse.jetty.servlet;

import static org.junit.Assert.assertEquals;
import static org.junit.Assert.assertNotNull;
import static org.junit.Assert.assertTrue;

import java.util.EnumSet;

import javax.servlet.DispatcherType;

<<<<<<< HEAD
=======
import org.eclipse.jetty.http.PathMap;
import org.eclipse.jetty.server.handler.HandlerWrapper;
import org.eclipse.jetty.servlet.BaseHolder.Source;
>>>>>>> 37ec4160
import org.junit.Before;
import org.junit.Test;

public class ServletHandlerTest
{
    FilterHolder fh1 = new FilterHolder( new Source (Source.Origin.DESCRIPTOR, "foo.xml"));
    FilterMapping fm1 = new FilterMapping();
    
    FilterHolder fh2 = new FilterHolder(new Source (Source.Origin.DESCRIPTOR, "foo.xml"));
    FilterMapping fm2 = new FilterMapping();
    
    FilterHolder fh3 = new FilterHolder(Source.JAVAX_API);
    FilterMapping fm3 = new FilterMapping();
    
    FilterHolder fh4 = new FilterHolder(Source.JAVAX_API);
    FilterMapping fm4 = new FilterMapping();
    
    FilterHolder fh5 = new FilterHolder(Source.JAVAX_API);
    FilterMapping fm5 = new FilterMapping();
    
    
    ServletHolder sh1 = new ServletHolder(Source.DESCRIPTOR);
    ServletMapping sm1 = new ServletMapping();
    
    ServletHolder sh2 = new ServletHolder(Source.DESCRIPTOR);
    ServletMapping sm2 = new ServletMapping();
    
    ServletHolder sh3 = new ServletHolder(Source.DESCRIPTOR);
    ServletMapping sm3 = new ServletMapping();
    

    @Before
    public void initMappings()
    {
        fh1.setName("fh1");
        fm1.setPathSpec("/*");
        fm1.setFilterHolder(fh1);

        fh2.setName("fh2");
        fm2.setPathSpec("/*");
        fm2.setFilterHolder(fh2);
        
        fh3.setName("fh3");
        fm3.setPathSpec("/*");
        fm3.setFilterHolder(fh3);

        fh4.setName("fh4");
        fm4.setPathSpec("/*");
        fm4.setFilterHolder(fh4);
        
        fh5.setName("fh5");
        fm5.setPathSpec("/*");
        fm5.setFilterHolder(fh5);
        
        sh1.setName("s1");
        sm1.setDefault(false);
        sm1.setPathSpec("/foo/*");
        sm1.setServletName("s1");
        
        sh2.setName("s2");
        sm2.setDefault(false);
        sm2.setPathSpec("/foo/*");
        sm2.setServletName("s2");
        
        sh3.setName("s3");
        sm3.setDefault(true);
        sm3.setPathSpec("/foo/*");
        sm3.setServletName("s3");
        
        
    }
    
    @Test
    public void testDuplicateMappingsForbidden() throws Exception
    {
        ServletHandler handler = new ServletHandler();
        handler.setAllowDuplicateMappings(false);
        handler.addServlet(sh1);
        handler.addServlet(sh2);
        handler.updateNameMappings();
        
        handler.addServletMapping(sm1);
        handler.addServletMapping(sm2);

        try
        {
            handler.updateMappings();
        }
        catch (IllegalStateException e)
        {
            //expected error
        }
    }


    @Test
    public void testDuplicateMappingsWithDefaults() throws Exception
    {
        ServletHandler handler = new ServletHandler();
        handler.setAllowDuplicateMappings(false);
        handler.addServlet(sh1);
        handler.addServlet(sh3);
        handler.updateNameMappings();

        handler.addServletMapping(sm3);
        handler.addServletMapping(sm1);
       

        handler.updateMappings();

        PathMap.MappedEntry<ServletHolder> entry=handler.getHolderEntry("/foo/*");
        assertNotNull(entry);
        assertEquals("s1", entry.getValue().getName());
    }
    
    
    @Test
    public void testDuplicateMappingsSameServlet() throws Exception
    {
        ServletHolder sh4 = new ServletHolder();
       
        sh4.setName("s1");
        
        ServletMapping sm4 = new ServletMapping();
        sm4.setPathSpec("/foo/*");
        sm4.setServletName("s1");
        
        ServletHandler handler = new ServletHandler();
        handler.setAllowDuplicateMappings(true);
        handler.addServlet(sh1);
        handler.addServlet(sh4);
        handler.updateNameMappings();

        handler.addServletMapping(sm1);
        handler.addServletMapping(sm4);
       

        handler.updateMappings();
    }


    
    @Test
    public void testDuplicateMappingsAllowed() throws Exception
    {
        ServletHandler handler = new ServletHandler();
        handler.setAllowDuplicateMappings(true);
        handler.addServlet(sh1);
        handler.addServlet(sh2);
        handler.updateNameMappings();
        
        handler.addServletMapping(sm1);
        handler.addServletMapping(sm2);
        handler.updateMappings();
        
       PathMap.MappedEntry<ServletHolder> entry=handler.getHolderEntry("/foo/*");
       assertNotNull(entry);
       assertEquals("s2", entry.getValue().getName());
    }

    @Test
    public void testAllNonProgrammaticFilterMappings() throws Exception
    {
        ServletHandler handler = new ServletHandler(); 
        handler.addFilter(fh1);
        handler.addFilter(fh2);
        
        //add some ordinary filter mappings
        handler.addFilterMapping(fm1);
        handler.addFilterMapping(fm2);
        
        FilterMapping[] mappings = handler.getFilterMappings();
        assertNotNull(mappings);
        assertTrue(fm1 == mappings[0]);
        assertTrue(fm2 == mappings[1]);
        
        //add another ordinary mapping
        FilterHolder of1 = new FilterHolder(new Source (Source.Origin.DESCRIPTOR, "foo.xml"));
        FilterMapping ofm1 = new FilterMapping();
        ofm1.setFilterHolder(of1);
        ofm1.setPathSpec("/*");
        handler.addFilter(of1);
        handler.addFilterMapping(ofm1);
        
        mappings = handler.getFilterMappings();
        assertNotNull(mappings);
        assertTrue(fm1 == mappings[0]);
        assertTrue(fm2 == mappings[1]);
        assertTrue(ofm1 == mappings[2]);
    }
    
    
    
    @Test
    public void testAllBeforeFilterMappings() throws Exception
    {
        ServletHandler handler = new ServletHandler(); 
        
        //do equivalent of FilterRegistration.addMappingForUrlPatterns(isMatchAfter=false)
        handler.addFilter(fh4);
        handler.prependFilterMapping(fm4);
        
        FilterMapping[] mappings = handler.getFilterMappings();
        assertNotNull(mappings);
        assertEquals(1, mappings.length);
        
        //add another with isMatchAfter=false
        handler.addFilter(fh5);
        handler.prependFilterMapping(fm5);
        
        mappings = handler.getFilterMappings();
        assertNotNull(mappings);
        assertEquals(2, mappings.length);
        
        assertTrue(fm4 == mappings[0]);
        assertTrue(fm5 == mappings[1]);
    }
    
    @Test
    public void testAllAfterFilterMappings() throws Exception
    {
        ServletHandler handler = new ServletHandler(); 
        //do equivalent of FilterRegistration.addMappingForUrlPatterns(isMatchAfter=true)
        handler.addFilter(fh4);
        handler.addFilterMapping(fm4);
        FilterMapping[] mappings = handler.getFilterMappings();
        assertEquals(1, mappings.length);
        assertTrue(fm4 == mappings[0]);
        
        //do equivalent of FilterRegistration.addMappingForUrlPatterns(isMatchAfter=true)
        handler.addFilter(fh5);
        handler.addFilterMapping(fm5);
        mappings = handler.getFilterMappings();
        assertEquals(2, mappings.length);
        assertTrue(fm4 == mappings[0]);
        assertTrue(fm5 == mappings[1]);
    }
    
    
    @Test
    public void testMatchAfterAndBefore() throws Exception
    {
        ServletHandler handler = new ServletHandler();
        
        //add a programmatic one, isMatchAfter=true
        handler.addFilter(fh3);
        handler.addFilterMapping(fm3);
        FilterMapping[]  mappings = handler.getFilterMappings();
        assertNotNull(mappings);
        assertEquals(1, mappings.length);
        assertTrue(fm3 == mappings[0]);
        
        //add a programmatic one, isMatchAfter=false
        handler.addFilter(fh4);
        handler.prependFilterMapping(fm4);
        mappings = handler.getFilterMappings();
        assertNotNull(mappings);
        assertEquals(2, mappings.length);
        assertTrue(fm4 == mappings[0]);
        assertTrue(fm3 == mappings[1]);  
    }
    
    
    @Test
    public void testMatchBeforeAndAfter() throws Exception
    {
        ServletHandler handler = new ServletHandler();
        
        //add a programmatic one, isMatchAfter=false
        handler.addFilter(fh3);
        handler.prependFilterMapping(fm3);
        FilterMapping[]  mappings = handler.getFilterMappings();
        assertNotNull(mappings);
        assertEquals(1, mappings.length);
        assertTrue(fm3 == mappings[0]);
        
        //add a programmatic one, isMatchAfter=true
        handler.addFilter(fh4);
        handler.addFilterMapping(fm4);
        mappings = handler.getFilterMappings();
        assertNotNull(mappings);
        assertEquals(2, mappings.length);
        assertTrue(fm3 == mappings[0]); 
        assertTrue(fm4 == mappings[1]);
    }
    
    
    @Test
    public void testExistingFilterMappings() throws Exception
    {
        ServletHandler handler = new ServletHandler();
        handler.addFilter(fh1);
        handler.addFilter(fh2);
        
        //add some ordinary filter mappings first
        handler.addFilterMapping(fm1);
        handler.addFilterMapping(fm2);
        
        FilterMapping[] mappings = handler.getFilterMappings();
        assertNotNull(mappings);
        assertTrue(fm1 == mappings[0]);
        assertTrue(fm2 == mappings[1]);
        
        //do equivalent of FilterRegistration.addMappingForUrlPatterns(isMatchAfter=false)
        handler.addFilter(fh4);
        handler.prependFilterMapping(fm4);
        mappings = handler.getFilterMappings();
        assertEquals(3, mappings.length);
        assertTrue(fm4 == mappings[0]);
        
        //do equivalent of FilterRegistration.addMappingForUrlPatterns(isMatchAfter=true)
        handler.addFilter(fh5);
        handler.addFilterMapping(fm5);
        mappings = handler.getFilterMappings();
        assertEquals(4, mappings.length);
        assertTrue(fm5 == mappings[mappings.length-1]);
    }
    
    @Test
    public void testFilterMappingsMix() throws Exception
    {
        ServletHandler handler = new ServletHandler();

        //add a non-programmatic one to begin with
        handler.addFilter(fh1);
        handler.addFilterMapping(fm1); 
        FilterMapping[] mappings = handler.getFilterMappings();
        assertNotNull(mappings);
        assertTrue(fm1 == mappings[0]);

        //add a programmatic one, isMatchAfter=false
        handler.addFilter(fh4);
        handler.prependFilterMapping(fm4);
        mappings = handler.getFilterMappings();
        assertNotNull(mappings);
        assertEquals(2, mappings.length);
        assertTrue(fm4 == mappings[0]);
        assertTrue(fm1 == mappings[1]);
        
        //add a programmatic one, isMatchAfter=true
        handler.addFilter(fh3);
        handler.addFilterMapping(fm3);
        mappings = handler.getFilterMappings();
        assertNotNull(mappings);
        assertEquals(3, mappings.length);
        assertTrue(fm4 == mappings[0]);
        assertTrue(fm1 == mappings[1]);
        assertTrue(fm3 == mappings[2]);
        
        //add a programmatic one, isMatchAfter=false
        handler.addFilter(fh5);
        handler.prependFilterMapping(fm5);
        mappings = handler.getFilterMappings();
        assertNotNull(mappings);
        assertEquals(4, mappings.length);
        assertTrue(fm4 == mappings[0]);//isMatchAfter = false;
        assertTrue(fm5 == mappings[1]);//isMatchAfter = false;
        assertTrue(fm1 == mappings[2]);//ordinary
        assertTrue(fm3 == mappings[3]);//isMatchAfter = true;
           
        //add a non-programmatic one
        FilterHolder f = new FilterHolder(Source.EMBEDDED);
        f.setName("non-programmatic");
        FilterMapping fm = new FilterMapping();
        fm.setFilterHolder(f);
        fm.setPathSpec("/*");
        handler.addFilter(f);
        handler.addFilterMapping(fm);
        mappings = handler.getFilterMappings();
        assertNotNull(mappings);
        assertEquals(5, mappings.length);
        assertTrue(fm4 == mappings[0]); //isMatchAfter = false;
        assertTrue(fm5 == mappings[1]); //isMatchAfter = false;
        assertTrue(fm1 == mappings[2]); //ordinary
        assertTrue(fm == mappings[3]);  //ordinary
        assertTrue(fm3 == mappings[4]); //isMatchAfter = true;
        
        //add a programmatic one, isMatchAfter=true
        FilterHolder pf = new FilterHolder(Source.JAVAX_API);
        pf.setName("programmaticA");
        FilterMapping pfm = new FilterMapping();
        pfm.setFilterHolder(pf);
        pfm.setPathSpec("/*");
        handler.addFilter(pf);
        handler.addFilterMapping(pfm);
        mappings = handler.getFilterMappings();
        assertNotNull(mappings);
        assertEquals(6, mappings.length);
        assertTrue(fm4 == mappings[0]); //isMatchAfter = false;
        assertTrue(fm5 == mappings[1]); //isMatchAfter = false;
        assertTrue(fm1 == mappings[2]); //ordinary
        assertTrue(fm == mappings[3]);  //ordinary
        assertTrue(fm3 == mappings[4]); //isMatchAfter = true;
        assertTrue(pfm == mappings[5]); //isMatchAfter = true;
        
        //add a programmatic one, isMatchAfter=false
        FilterHolder pf2 = new FilterHolder(Source.JAVAX_API);
        pf2.setName("programmaticB");
        FilterMapping pfm2 = new FilterMapping();
        pfm2.setFilterHolder(pf2);
        pfm2.setPathSpec("/*");
        handler.addFilter(pf2);
        handler.prependFilterMapping(pfm2);
        mappings = handler.getFilterMappings();
        assertNotNull(mappings);
        assertEquals(7, mappings.length);
        assertTrue(fm4 == mappings[0]); //isMatchAfter = false;
        assertTrue(fm5 == mappings[1]); //isMatchAfter = false;
        assertTrue(pfm2 == mappings[2]);//isMatchAfter = false;
        assertTrue(fm1 == mappings[3]); //ordinary
        assertTrue(fm == mappings[4]);  //ordinary
        assertTrue(fm3 == mappings[5]); //isMatchAfter = true;
        assertTrue(pfm == mappings[6]); //isMatchAfter = true;
    }
  
    @Test
    public void testAddFilterWithMappingAPI() throws Exception
    {
        ServletHandler handler = new ServletHandler();

        //add a non-programmatic one to begin with
        handler.addFilterWithMapping(fh1, "/*", EnumSet.allOf(DispatcherType.class));           
        handler.updateMappings();
        FilterMapping[] mappings = handler.getFilterMappings();
        assertNotNull(mappings);
        assertTrue(fh1 == mappings[0].getFilterHolder());

        //add a programmatic one, isMatchAfter=false
        fh4.setServletHandler(handler);
        handler.addFilter(fh4);
        fh4.getRegistration().addMappingForUrlPatterns(EnumSet.allOf(DispatcherType.class), false, "/*");
        handler.updateMappings();
        mappings = handler.getFilterMappings();
        assertNotNull(mappings);
        assertEquals(2, mappings.length);
        assertTrue(fh4 == mappings[0].getFilterHolder());
        assertTrue(fh1 == mappings[1].getFilterHolder());
        
        //add a programmatic one, isMatchAfter=true
        fh3.setServletHandler(handler);
        handler.addFilter(fh3);
        fh3.getRegistration().addMappingForUrlPatterns(EnumSet.allOf(DispatcherType.class), true, "/*");
        handler.updateMappings();
        mappings = handler.getFilterMappings();
        assertNotNull(mappings);
        assertEquals(3, mappings.length);
        assertTrue(fh4 == mappings[0].getFilterHolder());
        assertTrue(fh1 == mappings[1].getFilterHolder());
        assertTrue(fh3 == mappings[2].getFilterHolder());
        
        //add a programmatic one, isMatchAfter=false
        fh5.setServletHandler(handler);
        handler.addFilter(fh5);
        fh5.getRegistration().addMappingForUrlPatterns(EnumSet.allOf(DispatcherType.class), false, "/*");
        handler.updateMappings();
        mappings = handler.getFilterMappings();
        assertNotNull(mappings);
        assertEquals(4, mappings.length);
        assertTrue(fh4 == mappings[0].getFilterHolder());//isMatchAfter = false;
        assertTrue(fh5 == mappings[1].getFilterHolder());//isMatchAfter = false;
        assertTrue(fh1 == mappings[2].getFilterHolder());//ordinary
        assertTrue(fh3 == mappings[3].getFilterHolder());//isMatchAfter = true;
           
        //add a non-programmatic one
        FilterHolder f = new FilterHolder(Source.EMBEDDED);
        f.setName("non-programmatic");     
        handler.addFilterWithMapping(f, "/*", EnumSet.allOf(DispatcherType.class));
        handler.updateMappings();
        mappings = handler.getFilterMappings();
        assertNotNull(mappings);
        assertEquals(5, mappings.length);
        assertTrue(fh4 == mappings[0].getFilterHolder()); //isMatchAfter = false;
        assertTrue(fh5 == mappings[1].getFilterHolder()); //isMatchAfter = false;
        assertTrue(fh1 == mappings[2].getFilterHolder()); //ordinary
        assertTrue(f == mappings[3].getFilterHolder());  //ordinary
        assertTrue(fh3 == mappings[4].getFilterHolder()); //isMatchAfter = true;
        
        //add a programmatic one, isMatchAfter=true
        FilterHolder pf = new FilterHolder(Source.JAVAX_API);
        pf.setServletHandler(handler);
        pf.setName("programmaticA");
        handler.addFilter(pf);
        pf.getRegistration().addMappingForUrlPatterns(EnumSet.allOf(DispatcherType.class), true, "/*");
        handler.updateMappings();
        mappings = handler.getFilterMappings();
        assertNotNull(mappings);
        assertEquals(6, mappings.length);
        assertTrue(fh4 == mappings[0].getFilterHolder()); //isMatchAfter = false;
        assertTrue(fh5 == mappings[1].getFilterHolder()); //isMatchAfter = false;
        assertTrue(fh1 == mappings[2].getFilterHolder()); //ordinary
        assertTrue(f == mappings[3].getFilterHolder());  //ordinary
        assertTrue(fh3 == mappings[4].getFilterHolder()); //isMatchAfter = true;
        assertTrue(pf == mappings[5].getFilterHolder()); //isMatchAfter = true;
        
        //add a programmatic one, isMatchAfter=false
        FilterHolder pf2 = new FilterHolder(Source.JAVAX_API);
        pf2.setServletHandler(handler);
        pf2.setName("programmaticB");
        handler.addFilter(pf2);
        pf2.getRegistration().addMappingForUrlPatterns(EnumSet.allOf(DispatcherType.class), false, "/*");
        handler.updateMappings();
        mappings = handler.getFilterMappings();

        assertNotNull(mappings);
        assertEquals(7, mappings.length);
        assertTrue(fh4 == mappings[0].getFilterHolder()); //isMatchAfter = false;
        assertTrue(fh5 == mappings[1].getFilterHolder()); //isMatchAfter = false;
        assertTrue(pf2 == mappings[2].getFilterHolder());//isMatchAfter = false;
        assertTrue(fh1 == mappings[3].getFilterHolder()); //ordinary
        assertTrue(f == mappings[4].getFilterHolder());  //ordinary
        assertTrue(fh3 == mappings[5].getFilterHolder()); //isMatchAfter = true;
        assertTrue(pf == mappings[6].getFilterHolder()); //isMatchAfter = true;
    }
  
    
}<|MERGE_RESOLUTION|>--- conflicted
+++ resolved
@@ -26,12 +26,7 @@
 
 import javax.servlet.DispatcherType;
 
-<<<<<<< HEAD
-=======
-import org.eclipse.jetty.http.PathMap;
-import org.eclipse.jetty.server.handler.HandlerWrapper;
-import org.eclipse.jetty.servlet.BaseHolder.Source;
->>>>>>> 37ec4160
+import org.eclipse.jetty.http.pathmap.MappedResource;
 import org.junit.Before;
 import org.junit.Test;
 
@@ -53,13 +48,13 @@
     FilterMapping fm5 = new FilterMapping();
     
     
-    ServletHolder sh1 = new ServletHolder(Source.DESCRIPTOR);
+    ServletHolder sh1 = new ServletHolder(new Source (Source.Origin.DESCRIPTOR, "foo.xml"));
     ServletMapping sm1 = new ServletMapping();
     
-    ServletHolder sh2 = new ServletHolder(Source.DESCRIPTOR);
+    ServletHolder sh2 = new ServletHolder(new Source (Source.Origin.DESCRIPTOR, "foo.xml"));
     ServletMapping sm2 = new ServletMapping();
     
-    ServletHolder sh3 = new ServletHolder(Source.DESCRIPTOR);
+    ServletHolder sh3 = new ServletHolder(new Source (Source.Origin.DESCRIPTOR, "foo.xml"));
     ServletMapping sm3 = new ServletMapping();
     
 
@@ -142,9 +137,9 @@
 
         handler.updateMappings();
 
-        PathMap.MappedEntry<ServletHolder> entry=handler.getHolderEntry("/foo/*");
+        MappedResource<ServletHolder> entry=handler.getHolderEntry("/foo/*");
         assertNotNull(entry);
-        assertEquals("s1", entry.getValue().getName());
+        assertEquals("s1", entry.getResource().getName());
     }
     
     
@@ -187,9 +182,9 @@
         handler.addServletMapping(sm2);
         handler.updateMappings();
         
-       PathMap.MappedEntry<ServletHolder> entry=handler.getHolderEntry("/foo/*");
+       MappedResource<ServletHolder> entry=handler.getHolderEntry("/foo/*");
        assertNotNull(entry);
-       assertEquals("s2", entry.getValue().getName());
+       assertEquals("s2", entry.getResource().getName());
     }
 
     @Test
