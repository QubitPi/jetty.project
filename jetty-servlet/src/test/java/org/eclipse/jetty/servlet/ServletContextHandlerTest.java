--- conflicted
+++ resolved
@@ -534,7 +534,6 @@
         }
     }
 
-<<<<<<< HEAD
     /**
      * ServletContextListener that is designed to be added programmatically,
      * which should make all of the createListener, createServlet, createFilter
@@ -595,10 +594,7 @@
         }
     }
 
-    public class InitialListener implements ServletContextListener
-=======
     public static class InitialListener implements ServletContextListener
->>>>>>> 89045959
     {
         @Override
         public void contextInitialized(ServletContextEvent sce)
@@ -633,12 +629,7 @@
             try
             {
                 MyContextListener contextListener = sce.getServletContext().createListener(MyContextListener.class);
-<<<<<<< HEAD
-                sce.getServletContext().addListener(contextListener);
-                fail("Adding SCL from an SCL!");
-=======
                 assertThrows(IllegalArgumentException.class, () -> sce.getServletContext().addListener(contextListener), "Adding SCI from an SCI!");
->>>>>>> 89045959
             }
             catch (IllegalArgumentException e)
             {
@@ -1024,7 +1015,6 @@
     }
 
     @Test
-<<<<<<< HEAD
     public void testCreateMethodsFromSCI() throws Exception
     {
         //A filter can be created by an SCI
@@ -1095,10 +1085,7 @@
     }
 
     @Test
-    public void testAddFilterFromServlet() throws Exception
-=======
     public void testAddFilterFromServlet()
->>>>>>> 89045959
     {
         //A filter cannot be added from a servlet
         Logger logger = LoggerFactory.getLogger(ContextHandler.class.getName() + "ROOT");
@@ -1849,24 +1836,7 @@
         }
     }
 
-<<<<<<< HEAD
-=======
     @SuppressWarnings("deprecation")
-    public static class DummyLegacyDecorator implements org.eclipse.jetty.servlet.ServletContextHandler.Decorator
-    {
-        @Override
-        public <T> T decorate(T o)
-        {
-            return o;
-        }
-
-        @Override
-        public void destroy(Object o)
-        {
-        }
-    }
-
->>>>>>> 89045959
     public static class DecoratedObjectFactoryServlet extends HttpServlet
     {
         private static final long serialVersionUID = 1L;
