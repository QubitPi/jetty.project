<project xmlns="http://maven.apache.org/POM/4.0.0" xmlns:xsi="http://www.w3.org/2001/XMLSchema-instance" xsi:schemaLocation="http://maven.apache.org/POM/4.0.0 http://maven.apache.org/maven-v4_0_0.xsd">
  <modelVersion>4.0.0</modelVersion>
  <artifactId>jetty-bom</artifactId>
  <name>Jetty :: Bom</name>
  <description>Jetty BOM artifact</description>
  <url>http://www.eclipse.org/jetty</url>
  <packaging>pom</packaging>

  <parent>
    <groupId>org.eclipse.jetty</groupId>
    <artifactId>jetty-project</artifactId>
    <version>11.0.0-SNAPSHOT</version>
  </parent>

  <build>
    <plugins>
      <plugin>
        <groupId>org.codehaus.mojo</groupId>
        <artifactId>flatten-maven-plugin</artifactId>
        <version>1.0.1</version>
        <configuration>
          <outputDirectory>${project.build.directory}</outputDirectory>
          <flattenedPomFilename>flattened-pom.xml</flattenedPomFilename>
          <flattenMode>bom</flattenMode>
          <updatePomFile>true</updatePomFile>
          <pomElements>
            <build>remove</build>
            <properties>remove</properties>
          </pomElements>
        </configuration>
        <executions>
          <execution>
            <id>flatten</id>
            <goals>
              <goal>flatten</goal>
            </goals>
            <phase>process-resources</phase>
          </execution>
          <execution>
            <id>flatten-clean</id>
            <goals>
              <goal>clean</goal>
            </goals>
            <phase>clean</phase>
          </execution>
        </executions>
      </plugin>
    </plugins>
  </build>

  <dependencyManagement>
    <dependencies>
      <dependency>
        <groupId>org.eclipse.jetty</groupId>
        <artifactId>apache-jsp</artifactId>
        <version>11.0.0-SNAPSHOT</version>
      </dependency>
      <dependency>
        <groupId>org.eclipse.jetty</groupId>
        <artifactId>apache-jstl</artifactId>
        <version>11.0.0-SNAPSHOT</version>
      </dependency>
      <dependency>
        <groupId>org.eclipse.jetty</groupId>
        <artifactId>jetty-alpn-client</artifactId>
        <version>11.0.0-SNAPSHOT</version>
      </dependency>
      <dependency>
        <groupId>org.eclipse.jetty</groupId>
        <artifactId>jetty-alpn-java-client</artifactId>
        <version>11.0.0-SNAPSHOT</version>
      </dependency>
      <dependency>
        <groupId>org.eclipse.jetty</groupId>
        <artifactId>jetty-alpn-java-server</artifactId>
        <version>11.0.0-SNAPSHOT</version>
      </dependency>
      <dependency>
        <groupId>org.eclipse.jetty</groupId>
        <artifactId>jetty-alpn-conscrypt-client</artifactId>
        <version>11.0.0-SNAPSHOT</version>
      </dependency>
      <dependency>
        <groupId>org.eclipse.jetty</groupId>
        <artifactId>jetty-alpn-conscrypt-server</artifactId>
        <version>11.0.0-SNAPSHOT</version>
      </dependency>
      <dependency>
        <groupId>org.eclipse.jetty</groupId>
        <artifactId>jetty-alpn-server</artifactId>
        <version>11.0.0-SNAPSHOT</version>
      </dependency>
      <dependency>
        <groupId>org.eclipse.jetty</groupId>
        <artifactId>jetty-annotations</artifactId>
        <version>11.0.0-SNAPSHOT</version>
      </dependency>
      <dependency>
        <groupId>org.eclipse.jetty</groupId>
        <artifactId>jetty-ant</artifactId>
        <version>11.0.0-SNAPSHOT</version>
      </dependency>
      <dependency>
        <groupId>org.eclipse.jetty</groupId>
        <artifactId>jetty-client</artifactId>
        <version>11.0.0-SNAPSHOT</version>
      </dependency>
      <dependency>
        <groupId>org.eclipse.jetty</groupId>
        <artifactId>jetty-deploy</artifactId>
        <version>11.0.0-SNAPSHOT</version>
      </dependency>
      <dependency>
        <groupId>org.eclipse.jetty</groupId>
        <artifactId>jetty-distribution</artifactId>
        <version>11.0.0-SNAPSHOT</version>
        <type>zip</type>
      </dependency>
      <dependency>
        <groupId>org.eclipse.jetty</groupId>
        <artifactId>jetty-distribution</artifactId>
        <version>11.0.0-SNAPSHOT</version>
        <type>tar.gz</type>
      </dependency>
      <dependency>
        <groupId>org.eclipse.jetty.fcgi</groupId>
        <artifactId>fcgi-client</artifactId>
        <version>11.0.0-SNAPSHOT</version>
      </dependency>
      <dependency>
        <groupId>org.eclipse.jetty.fcgi</groupId>
        <artifactId>fcgi-server</artifactId>
        <version>11.0.0-SNAPSHOT</version>
      </dependency>
      <dependency>
        <groupId>org.eclipse.jetty.gcloud</groupId>
        <artifactId>jetty-gcloud-session-manager</artifactId>
        <version>11.0.0-SNAPSHOT</version>
      </dependency>
      <dependency>
        <groupId>org.eclipse.jetty</groupId>
        <artifactId>jetty-home</artifactId>
        <version>11.0.0-SNAPSHOT</version>
        <type>zip</type>
      </dependency>
      <dependency>
        <groupId>org.eclipse.jetty</groupId>
        <artifactId>jetty-home</artifactId>
        <version>11.0.0-SNAPSHOT</version>
        <type>tar.gz</type>
      </dependency>
      <dependency>
        <groupId>org.eclipse.jetty</groupId>
        <artifactId>jetty-http</artifactId>
        <version>11.0.0-SNAPSHOT</version>
      </dependency>
      <dependency>
        <groupId>org.eclipse.jetty.http2</groupId>
        <artifactId>http2-client</artifactId>
        <version>11.0.0-SNAPSHOT</version>
      </dependency>
      <dependency>
        <groupId>org.eclipse.jetty.http2</groupId>
        <artifactId>http2-common</artifactId>
        <version>11.0.0-SNAPSHOT</version>
      </dependency>
      <dependency>
        <groupId>org.eclipse.jetty.http2</groupId>
        <artifactId>http2-hpack</artifactId>
        <version>11.0.0-SNAPSHOT</version>
      </dependency>
      <dependency>
        <groupId>org.eclipse.jetty.http2</groupId>
        <artifactId>http2-http-client-transport</artifactId>
        <version>11.0.0-SNAPSHOT</version>
      </dependency>
      <dependency>
        <groupId>org.eclipse.jetty.http2</groupId>
        <artifactId>http2-server</artifactId>
        <version>11.0.0-SNAPSHOT</version>
      </dependency>
      <dependency>
        <groupId>org.eclipse.jetty</groupId>
        <artifactId>jetty-http-spi</artifactId>
        <version>11.0.0-SNAPSHOT</version>
      </dependency>
      <dependency>
        <groupId>org.eclipse.jetty</groupId>
        <artifactId>infinispan-common</artifactId>
        <version>11.0.0-SNAPSHOT</version>
      </dependency>
      <dependency>
        <groupId>org.eclipse.jetty</groupId>
        <artifactId>infinispan-remote-query</artifactId>
        <version>11.0.0-SNAPSHOT</version>
      </dependency>
      <dependency>
        <groupId>org.eclipse.jetty</groupId>
        <artifactId>infinispan-embedded-query</artifactId>
        <version>11.0.0-SNAPSHOT</version>
      </dependency>
      <dependency>
        <groupId>org.eclipse.jetty</groupId>
        <artifactId>jetty-hazelcast</artifactId>
        <version>11.0.0-SNAPSHOT</version>
      </dependency>
      <dependency>
        <groupId>org.eclipse.jetty</groupId>
        <artifactId>jetty-io</artifactId>
        <version>11.0.0-SNAPSHOT</version>
      </dependency>
      <dependency>
        <groupId>org.eclipse.jetty</groupId>
        <artifactId>jetty-jaas</artifactId>
        <version>11.0.0-SNAPSHOT</version>
      </dependency>
      <dependency>
        <groupId>org.eclipse.jetty</groupId>
        <artifactId>jetty-jaspi</artifactId>
        <version>11.0.0-SNAPSHOT</version>
      </dependency>
      <dependency>
        <groupId>org.eclipse.jetty</groupId>
        <artifactId>jetty-jmx</artifactId>
        <version>11.0.0-SNAPSHOT</version>
      </dependency>
      <dependency>
        <groupId>org.eclipse.jetty</groupId>
        <artifactId>jetty-jndi</artifactId>
        <version>11.0.0-SNAPSHOT</version>
      </dependency>
      <dependency>
        <groupId>org.eclipse.jetty.memcached</groupId>
        <artifactId>jetty-memcached-sessions</artifactId>
        <version>11.0.0-SNAPSHOT</version>
      </dependency>
      <dependency>
        <groupId>org.eclipse.jetty</groupId>
        <artifactId>jetty-nosql</artifactId>
        <version>11.0.0-SNAPSHOT</version>
      </dependency>
      <dependency>
        <groupId>org.eclipse.jetty.osgi</groupId>
        <artifactId>jetty-osgi-boot</artifactId>
        <version>11.0.0-SNAPSHOT</version>
      </dependency>
      <dependency>
        <groupId>org.eclipse.jetty.osgi</groupId>
        <artifactId>jetty-osgi-boot-jsp</artifactId>
        <version>11.0.0-SNAPSHOT</version>
      </dependency>
      <dependency>
        <groupId>org.eclipse.jetty.osgi</groupId>
        <artifactId>jetty-osgi-boot-warurl</artifactId>
        <version>11.0.0-SNAPSHOT</version>
      </dependency>
      <dependency>
        <groupId>org.eclipse.jetty.osgi</groupId>
        <artifactId>jetty-httpservice</artifactId>
        <version>11.0.0-SNAPSHOT</version>
      </dependency>
      <dependency>
        <groupId>org.eclipse.jetty</groupId>
        <artifactId>jetty-plus</artifactId>
        <version>11.0.0-SNAPSHOT</version>
      </dependency>
      <dependency>
        <groupId>org.eclipse.jetty</groupId>
        <artifactId>jetty-proxy</artifactId>
        <version>11.0.0-SNAPSHOT</version>
      </dependency>
      <dependency>
        <groupId>org.eclipse.jetty</groupId>
        <artifactId>jetty-quickstart</artifactId>
        <version>11.0.0-SNAPSHOT</version>
      </dependency>
      <dependency>
        <groupId>org.eclipse.jetty</groupId>
        <artifactId>jetty-rewrite</artifactId>
        <version>11.0.0-SNAPSHOT</version>
      </dependency>
      <dependency>
        <groupId>org.eclipse.jetty</groupId>
        <artifactId>jetty-security</artifactId>
        <version>11.0.0-SNAPSHOT</version>
      </dependency>
      <dependency>
        <groupId>org.eclipse.jetty</groupId>
        <artifactId>jetty-openid</artifactId>
        <version>11.0.0-SNAPSHOT</version>
      </dependency>
      <dependency>
        <groupId>org.eclipse.jetty</groupId>
        <artifactId>jetty-server</artifactId>
        <version>11.0.0-SNAPSHOT</version>
      </dependency>
      <dependency>
        <groupId>org.eclipse.jetty</groupId>
        <artifactId>jetty-servlet</artifactId>
        <version>11.0.0-SNAPSHOT</version>
      </dependency>
      <dependency>
        <groupId>org.eclipse.jetty</groupId>
        <artifactId>jetty-servlets</artifactId>
        <version>11.0.0-SNAPSHOT</version>
      </dependency>
      <dependency>
        <groupId>org.eclipse.jetty</groupId>
        <artifactId>jetty-spring</artifactId>
        <version>11.0.0-SNAPSHOT</version>
      </dependency>
      <dependency>
        <groupId>org.eclipse.jetty</groupId>
        <artifactId>jetty-unixsocket-common</artifactId>
        <version>11.0.0-SNAPSHOT</version>
      </dependency>
      <dependency>
        <groupId>org.eclipse.jetty</groupId>
        <artifactId>jetty-unixsocket-client</artifactId>
        <version>11.0.0-SNAPSHOT</version>
      </dependency>
      <dependency>
        <groupId>org.eclipse.jetty</groupId>
        <artifactId>jetty-unixsocket-server</artifactId>
        <version>11.0.0-SNAPSHOT</version>
      </dependency>
      <dependency>
        <groupId>org.eclipse.jetty</groupId>
        <artifactId>jetty-util</artifactId>
        <version>11.0.0-SNAPSHOT</version>
      </dependency>
      <dependency>
        <groupId>org.eclipse.jetty</groupId>
        <artifactId>jetty-util-ajax</artifactId>
        <version>11.0.0-SNAPSHOT</version>
      </dependency>
      <dependency>
        <groupId>org.eclipse.jetty</groupId>
        <artifactId>jetty-webapp</artifactId>
        <version>11.0.0-SNAPSHOT</version>
      </dependency>
      <dependency>
        <groupId>org.eclipse.jetty.websocket</groupId>
        <artifactId>websocket-jakarta-client</artifactId>
        <version>11.0.0-SNAPSHOT</version>
      </dependency>
      <dependency>
        <groupId>org.eclipse.jetty.websocket</groupId>
        <artifactId>websocket-jakarta-server</artifactId>
        <version>11.0.0-SNAPSHOT</version>
      </dependency>
      <dependency>
        <groupId>org.eclipse.jetty.websocket</groupId>
        <artifactId>websocket-jakarta-common</artifactId>
        <version>11.0.0-SNAPSHOT</version>
      </dependency>
      <dependency>
        <groupId>org.eclipse.jetty.websocket</groupId>
        <artifactId>websocket-jetty-api</artifactId>
        <version>11.0.0-SNAPSHOT</version>
      </dependency>
      <dependency>
        <groupId>org.eclipse.jetty.websocket</groupId>
        <artifactId>websocket-jetty-client</artifactId>
        <version>11.0.0-SNAPSHOT</version>
      </dependency>
      <dependency>
        <groupId>org.eclipse.jetty.websocket</groupId>
        <artifactId>websocket-jetty-common</artifactId>
        <version>11.0.0-SNAPSHOT</version>
      </dependency>
      <dependency>
        <groupId>org.eclipse.jetty.websocket</groupId>
        <artifactId>websocket-jetty-server</artifactId>
        <version>11.0.0-SNAPSHOT</version>
      </dependency>
      <dependency>
        <groupId>org.eclipse.jetty.websocket</groupId>
<<<<<<< HEAD
        <artifactId>websocket-servlet</artifactId>
        <version>11.0.0-SNAPSHOT</version>
=======
        <artifactId>websocket-util-server</artifactId>
        <version>10.0.0-SNAPSHOT</version>
>>>>>>> f7628e82
      </dependency>
      <dependency>
        <groupId>org.eclipse.jetty.websocket</groupId>
        <artifactId>websocket-core</artifactId>
        <version>11.0.0-SNAPSHOT</version>
      </dependency>
      <dependency>
        <groupId>org.eclipse.jetty</groupId>
        <artifactId>jetty-xml</artifactId>
        <version>11.0.0-SNAPSHOT</version>
      </dependency>
    </dependencies>
  </dependencyManagement>
</project><|MERGE_RESOLUTION|>--- conflicted
+++ resolved
@@ -376,13 +376,8 @@
       </dependency>
       <dependency>
         <groupId>org.eclipse.jetty.websocket</groupId>
-<<<<<<< HEAD
-        <artifactId>websocket-servlet</artifactId>
-        <version>11.0.0-SNAPSHOT</version>
-=======
         <artifactId>websocket-util-server</artifactId>
-        <version>10.0.0-SNAPSHOT</version>
->>>>>>> f7628e82
+        <version>11.0.0-SNAPSHOT</version>
       </dependency>
       <dependency>
         <groupId>org.eclipse.jetty.websocket</groupId>
