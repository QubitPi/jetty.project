//
// ========================================================================
// Copyright (c) 1995-2020 Mort Bay Consulting Pty Ltd and others.
//
// This program and the accompanying materials are made available under
// the terms of the Eclipse Public License 2.0 which is available at
// https://www.eclipse.org/legal/epl-2.0
//
// This Source Code may also be made available under the following
// Secondary Licenses when the conditions for such availability set
// forth in the Eclipse Public License, v. 2.0 are satisfied:
// the Apache License v2.0 which is available at
// https://www.apache.org/licenses/LICENSE-2.0
//
// SPDX-License-Identifier: EPL-2.0 OR Apache-2.0
// ========================================================================
//

package org.eclipse.jetty.xml;

import java.io.IOException;
import java.io.InputStream;
import java.lang.annotation.Annotation;
import java.lang.reflect.Array;
import java.lang.reflect.Constructor;
import java.lang.reflect.Executable;
import java.lang.reflect.Field;
import java.lang.reflect.InvocationTargetException;
import java.lang.reflect.Method;
import java.lang.reflect.Modifier;
import java.lang.reflect.Parameter;
import java.net.InetAddress;
import java.net.MalformedURLException;
import java.net.URL;
import java.net.UnknownHostException;
import java.nio.file.Path;
import java.nio.file.Paths;
import java.security.AccessController;
import java.security.PrivilegedExceptionAction;
import java.util.ArrayList;
import java.util.Arrays;
import java.util.Collection;
import java.util.Collections;
import java.util.Comparator;
import java.util.HashMap;
import java.util.HashSet;
import java.util.List;
import java.util.Locale;
import java.util.Map;
import java.util.Objects;
import java.util.Properties;
import java.util.Queue;
import java.util.ServiceLoader;
import java.util.Set;
import java.util.stream.Collectors;
import java.util.stream.Stream;

import org.eclipse.jetty.util.LazyList;
import org.eclipse.jetty.util.Loader;
import org.eclipse.jetty.util.MultiException;
import org.eclipse.jetty.util.Pool;
import org.eclipse.jetty.util.StringUtil;
import org.eclipse.jetty.util.TypeUtil;
import org.eclipse.jetty.util.annotation.Name;
import org.eclipse.jetty.util.component.LifeCycle;
import org.eclipse.jetty.util.resource.Resource;
import org.eclipse.jetty.util.thread.AutoLock;
import org.slf4j.Logger;
import org.slf4j.LoggerFactory;
import org.xml.sax.SAXException;

/**
 * <p>Configures objects from XML.</p>
 * <p>This class reads an XML file conforming to the configure.dtd DTD
 * and uses it to configure and object by calling set, put or other methods on the object.</p>
 * <p>The actual XML file format may be changed (eg to spring XML) by implementing the
 * {@link ConfigurationProcessorFactory} interface to be found by the
 * {@link ServiceLoader} by using the DTD and first tag element in the file.
 * Note that DTD will be null if validation is off.</p>
 * <p>The configuration can be parameterised with properties that are looked up via the
 * Property XML element and set on the configuration via the map returned from
 * {@link #getProperties()}</p>
 * <p>The configuration can create and lookup beans by ID.  If multiple configurations are used, then it
 * is good practise to copy the entries from the {@link #getIdMap()} of a configuration to the next
 * configuration so that they can share an ID space for beans.</p>
 */
public class XmlConfiguration
{
    private static final Logger LOG = LoggerFactory.getLogger(XmlConfiguration.class);
    private static final Class<?>[] PRIMITIVES =
        {
            Boolean.TYPE, Character.TYPE, Byte.TYPE, Short.TYPE, Integer.TYPE, Long.TYPE, Float.TYPE, Double.TYPE, Void.TYPE
        };
    private static final Class<?>[] BOXED_PRIMITIVES =
        {
            Boolean.class, Character.class, Byte.class, Short.class, Integer.class, Long.class, Float.class, Double.class,
            Void.class
        };
    private static final Class<?>[] SUPPORTED_COLLECTIONS =
        {
            ArrayList.class, HashSet.class, Queue.class, List.class, Set.class, Collection.class
        };
<<<<<<< HEAD
    private static final List<ConfigurationProcessorFactory> PROCESSOR_FACTORIES = TypeUtil.serviceProviderStream(ServiceLoader.load(ConfigurationProcessorFactory.class))
        .flatMap(p -> Stream.of(p.get()))
        .collect(Collectors.toList());
    private static final XmlParser PARSER = initParser();
=======
    private static final Iterable<ConfigurationProcessorFactory> __factoryLoader = ServiceLoader.load(ConfigurationProcessorFactory.class);
    private static final Pool<ConfigurationParser> __parsers =
        new Pool<>(Math.min(8, Runtime.getRuntime().availableProcessors()),1);
>>>>>>> 1159fa39
    public static final Comparator<Executable> EXECUTABLE_COMPARATOR = (e1, e2) ->
    {
        // Favour methods with less parameters
        int count = e1.getParameterCount();
        int compare = Integer.compare(count, e2.getParameterCount());
        if (compare == 0 && count > 0)
        {
            Parameter[] p1 = e1.getParameters();
            Parameter[] p2 = e2.getParameters();

            // Favour methods without varargs
            compare = Boolean.compare(p1[count - 1].isVarArgs(), p2[count - 1].isVarArgs());
            if (compare == 0)
            {
                // Rank by differences in the parameters
                for (int i = 0; i < count; i++)
                {
                    Class<?> t1 = p1[i].getType();
                    Class<?> t2 = p2[i].getType();
                    if (t1 != t2)
                    {
                        // Favour derived type over base type
                        compare = Boolean.compare(t1.isAssignableFrom(t2), t2.isAssignableFrom(t1));
                        if (compare == 0)
                        {
                            // favour primitive type over reference
                            compare = Boolean.compare(!t1.isPrimitive(), !t2.isPrimitive());
                            if (compare == 0)
                                // Use name to avoid non determinant sorting
                                compare = t1.getName().compareTo(t2.getName());
                        }

                        // break on the first different parameter (should always be true)
                        if (compare != 0)
                            break;
                    }
                }
            }
            compare = Math.min(1, Math.max(compare, -1));
        }

        return compare;
    };

<<<<<<< HEAD
    private static XmlParser initParser()
    {
        XmlParser parser = new XmlParser();

        Class<?> klass = XmlConfiguration.class;
        URL config60 = klass.getResource("configure_6_0.dtd");
        URL config76 = klass.getResource("configure_7_6.dtd");
        URL config90 = klass.getResource("configure_9_0.dtd");
        URL config93 = klass.getResource("configure_9_3.dtd");
        URL config100 = klass.getResource("configure_10_0.dtd");

        parser.redirectEntity("configure.dtd", config93);
        parser.redirectEntity("configure_1_0.dtd", config60);
        parser.redirectEntity("configure_1_1.dtd", config60);
        parser.redirectEntity("configure_1_2.dtd", config60);
        parser.redirectEntity("configure_1_3.dtd", config60);
        parser.redirectEntity("configure_6_0.dtd", config60);
        parser.redirectEntity("configure_7_6.dtd", config76);
        parser.redirectEntity("configure_9_0.dtd", config90);
        parser.redirectEntity("configure_9_3.dtd", config93);
        parser.redirectEntity("configure_10_0.dtd", config100);

        parser.redirectEntity("http://jetty.mortbay.org/configure.dtd", config93);
        parser.redirectEntity("http://jetty.mortbay.org/configure_9_3.dtd", config93);
        parser.redirectEntity("http://jetty.eclipse.org/configure.dtd", config93);
        parser.redirectEntity("http://www.eclipse.org/jetty/configure.dtd", config93);
        parser.redirectEntity("https://www.eclipse.org/jetty/configure.dtd", config93);
        parser.redirectEntity("http://www.eclipse.org/jetty/configure_9_3.dtd", config93);
        parser.redirectEntity("https://www.eclipse.org/jetty/configure_9_3.dtd", config93);
        parser.redirectEntity("https://www.eclipse.org/jetty/configure_10_0.dtd", config100);

        parser.redirectEntity("-//Mort Bay Consulting//DTD Configure//EN", config100);
        parser.redirectEntity("-//Jetty//Configure//EN", config100);

        return parser;
    }

=======
>>>>>>> 1159fa39
    /**
     * Set the standard IDs and properties expected in a jetty XML file:
     * <ul>
     * <li>RefId Server</li>
     * <li>Property jetty.home</li>
     * <li>Property jetty.home.uri</li>
     * <li>Property jetty.base</li>
     * <li>Property jetty.base.uri</li>
     * <li>Property jetty.webapps</li>
     * <li>Property jetty.webapps.uri</li>
     * </ul>
     *
     * @param server The Server object to set
     * @param webapp The webapps Resource
     */
    public void setJettyStandardIdsAndProperties(Object server, Resource webapp)
    {
        try
        {
            if (server != null)
                getIdMap().put("Server", server);

            Path home = Paths.get(System.getProperty("jetty.home", "."));
            getProperties().put("jetty.home", home.toString());
            getProperties().put("jetty.home.uri", normalizeURI(home.toUri().toASCIIString()));

            Path base = Paths.get(System.getProperty("jetty.base", home.toString()));
            getProperties().put("jetty.base", base.toString());
            getProperties().put("jetty.base.uri", normalizeURI(base.toUri().toASCIIString()));

            if (webapp != null)
            {
                Path webappPath = webapp.getFile().toPath().toAbsolutePath();
                getProperties().put("jetty.webapp", webappPath.toString());
                getProperties().put("jetty.webapps", webappPath.getParent().toString());
                getProperties().put("jetty.webapps.uri", normalizeURI(webappPath.getParent().toUri().toString()));
            }
        }
        catch (Exception e)
        {
            LOG.warn("Unable to get webapp file reference", e);
        }
    }

    public static String normalizeURI(String uri)
    {
        if (uri.endsWith("/"))
            return uri.substring(0, uri.length() - 1);
        return uri;
    }

    private final Map<String, Object> _idMap = new HashMap<>();
    private final Map<String, String> _propertyMap = new HashMap<>();
    private final Resource _location;
    private final String _dtd;
    private ConfigurationProcessor _processor;

    ConfigurationParser getParser()
    {
        Pool<ConfigurationParser>.Entry entry = __parsers.acquire(ConfigurationParser::new);
        if (entry == null)
            return new ConfigurationParser(null);
        return entry.getPooled();
    }

    /**
     * Reads and parses the XML configuration file.
     *
     * @param resource the Resource to the XML configuration
     * @throws IOException if the configuration could not be read
     * @throws SAXException if the configuration could not be parsed
     */
    public XmlConfiguration(Resource resource) throws SAXException, IOException
    {
<<<<<<< HEAD
        try (AutoLock l = PARSER.lock())
        {
            _location = resource;
            try (InputStream inputStream = resource.getInputStream())
            {
                setConfig(PARSER.parse(inputStream));
            }
            _dtd = PARSER.getDTD();
=======
        try (ConfigurationParser parser = getParser(); InputStream inputStream = resource.getInputStream())
        {
            _location = resource;
            setConfig(parser.parse(inputStream));
            _dtd = parser.getDTD();
        }
    }

    /**
     * Reads and parses the XML configuration file.
     *
     * @param configuration the URL of the XML configuration
     * @throws IOException if the configuration could not be read
     * @throws SAXException if the configuration could not be parsed
     * @deprecated use {@link XmlConfiguration(Resource)} instead due to escaping issues
     */
    @Deprecated
    public XmlConfiguration(URL configuration) throws SAXException, IOException
    {
        this(Resource.newResource(configuration));
    }

    /**
     * Reads and parses the XML configuration string.
     *
     * @param configuration String of XML configuration commands excluding the normal XML preamble.
     * The String should start with a "&lt;Configure ....&gt;" element.
     * @throws IOException if the configuration could not be read
     * @throws SAXException if the configuration could not be parsed
     * @deprecated use Constructor which has location information
     */
    @Deprecated
    public XmlConfiguration(String configuration) throws SAXException, IOException
    {
        configuration = "<?xml version=\"1.0\" encoding=\"utf-8\"?>\n" +
            "<!DOCTYPE Configure PUBLIC \"-//Jetty//Configure//EN\" \"http://www.eclipse.org/jetty/configure_9_3.dtd\">" +
            configuration;
        try (ConfigurationParser parser = getParser(); StringReader reader = new StringReader(configuration))
        {
            InputSource source = new InputSource(reader);
            _location = null;
            setConfig(parser.parse(source));
            _dtd = parser.getDTD();
        }
    }

    /**
     * Reads and parses the XML configuration stream.
     *
     * @param configuration An input stream containing a complete configuration file
     * @throws IOException if the configuration could not be read
     * @throws SAXException if the configuration could not be parsed
     * @deprecated use Constructor which has location information
     */
    @Deprecated
    public XmlConfiguration(InputStream configuration) throws SAXException, IOException
    {
        InputSource source = new InputSource(configuration);
        try (ConfigurationParser parser = getParser())
        {
            _location = null;
            setConfig(parser.parse(source));
            _dtd = parser.getDTD();
>>>>>>> 1159fa39
        }
    }

    @Override
    public String toString()
    {
        if (_location == null)
        {
            return "UNKNOWN-LOCATION";
        }
        return _location.toString();
    }

    private void setConfig(XmlParser.Node config)
    {
        if ("Configure".equals(config.getTag()))
        {
            _processor = new JettyXmlConfiguration();
        }
        else if (PROCESSOR_FACTORIES != null)
        {
            for (ConfigurationProcessorFactory factory : PROCESSOR_FACTORIES)
            {
                _processor = factory.getConfigurationProcessor(_dtd, config.getTag());
                if (_processor != null)
                    break;
            }
            if (_processor == null)
                throw new IllegalStateException("Unknown configuration type: " + config.getTag() + " in " + this);
        }
        else
        {
            throw new IllegalArgumentException("Unknown XML tag:" + config.getTag());
        }
        _processor.init(_location, config, this);
    }

    /**
     * Get the map of ID String to Objects that is used to hold
     * and lookup any objects by ID.
     * <p>
     * A New, Get or Call XML element may have an
     * id attribute which will cause the resulting object to be placed into
     * this map.  A Ref XML element will lookup an object from this map.</p>
     * <p>
     * When chaining configuration files, it is good practise to copy the
     * ID entries from the ID map to the map of the next configuration, so
     * that they may share an ID space
     * </p>
     *
     * @return A modifiable map of ID strings to Objects
     */
    public Map<String, Object> getIdMap()
    {
        return _idMap;
    }

    /**
     * Get the map of properties used by the Property XML element
     * to parametrize configuration.
     *
     * @return A modifiable map of properties.
     */
    public Map<String, String> getProperties()
    {
        return _propertyMap;
    }

    /**
     * Applies the XML configuration script to the given object.
     *
     * @param obj The object to be configured, which must be of a type or super type
     * of the class attribute of the &lt;Configure&gt; element.
     * @return the configured object
     * @throws Exception if the configuration fails
     */
    public Object configure(Object obj) throws Exception
    {
        return _processor.configure(obj);
    }

    /**
     * Applies the XML configuration script.
     * If the root element of the configuration has an ID, an object is looked up by ID and its type checked
     * against the root element's type.
     * Otherwise a new object of the type specified by the root element is created.
     *
     * @return The newly created configured object.
     * @throws Exception if the configuration fails
     */
    public Object configure() throws Exception
    {
        if (LOG.isDebugEnabled())
            LOG.debug("Configure {}", _location);
        return _processor.configure();
    }

    /**
     * Initialize a new Object defaults.
     * <p>This method must be called by any {@link ConfigurationProcessor} when it
     * creates a new instance of an object before configuring it, so that a derived
     * XmlConfiguration class may inject default values.
     *
     * @param object the object to initialize defaults on
     */
    public void initializeDefaults(Object object)
    {
    }

    private static class JettyXmlConfiguration implements ConfigurationProcessor
    {
        XmlParser.Node _root;
        XmlConfiguration _configuration;

        @Override
        public void init(Resource resource, XmlParser.Node root, XmlConfiguration configuration)
        {
            _root = root;
            _configuration = configuration;
        }

        @Override
        public Object configure(Object obj) throws Exception
        {
            // Check the class of the object
            Class<?> oClass = nodeClass(_root);
            if (oClass != null && !oClass.isInstance(obj))
            {
                String loaders = (oClass.getClassLoader() == obj.getClass().getClassLoader()) ? "" : "Object Class and type Class are from different loaders.";
                throw new IllegalArgumentException("Object of class '" + obj.getClass().getCanonicalName() + "' is not of type '" + oClass.getCanonicalName() + "'. " + loaders + " in " + _configuration);
            }
            String id = _root.getAttribute("id");
            if (id != null)
                _configuration.getIdMap().put(id, obj);

            AttrOrElementNode aoeNode = new AttrOrElementNode(obj, _root, "Id", "Class", "Arg");
            // The Object already existed, if it has <Arg> nodes, warn about them not being used.
            aoeNode.getNodes("Arg")
                .forEach((node) -> LOG.warn("Ignored arg {} in {}", node, this._configuration._location));
            configure(obj, _root, aoeNode.getNext());
            return obj;
        }

        @Override
        public Object configure() throws Exception
        {
            AttrOrElementNode aoeNode = new AttrOrElementNode(_root, "Id", "Class", "Arg");
            String id = aoeNode.getString("Id");
            String clazz = aoeNode.getString("Class");
            Object obj = id == null ? null : _configuration.getIdMap().get(id);
            Class<?> oClass = clazz != null ? Loader.loadClass(clazz) : obj == null ? null : obj.getClass();

            if (LOG.isDebugEnabled())
                LOG.debug("Configure {} {}", oClass, obj);

            if (obj == null && oClass != null)
            {
                try
                {
                    obj = construct(oClass, new Args(null, oClass, aoeNode.getNodes("Arg")));
                    if (id != null)
                        _configuration.getIdMap().put(id, obj);
                }
                catch (NoSuchMethodException x)
                {
                    throw new IllegalStateException(String.format("No matching constructor %s in %s", oClass, _configuration));
                }
            }
            else
            {
                // The Object already existed, if it has <Arg> nodes, warn about them not being used.
                aoeNode.getNodes("Arg")
                    .forEach((node) -> LOG.warn("Ignored arg {} in {}", node, this._configuration._location));
            }

            _configuration.initializeDefaults(obj);
            configure(obj, _root, aoeNode.getNext());
            return obj;
        }

        private static Class<?> nodeClass(XmlParser.Node node) throws ClassNotFoundException
        {
            String className = node.getAttribute("class");
            if (className == null)
                return null;
            return Loader.loadClass(className);
        }

        /**
         * Recursive configuration routine.
         * This method applies the nested Set, Put, Call, etc. elements to the given object.
         *
         * @param obj the object to configure
         * @param cfg the XML nodes of the configuration
         * @param i the index of the XML nodes
         * @throws Exception if the configuration fails
         */
        public void configure(Object obj, XmlParser.Node cfg, int i) throws Exception
        {
            // Process real arguments
            for (; i < cfg.size(); i++)
            {
                Object o = cfg.get(i);
                if (o instanceof String)
                    continue;
                XmlParser.Node node = (XmlParser.Node)o;

                try
                {
                    String tag = node.getTag();
                    switch (tag)
                    {
                        case "Arg":
                        case "Class":
                        case "Id":
                            throw new IllegalStateException("Element '" + tag + "' not skipped");
                        case "Set":
                            set(obj, node);
                            break;
                        case "Put":
                            put(obj, node);
                            break;
                        case "Call":
                            call(obj, node);
                            break;
                        case "Get":
                            get(obj, node);
                            break;
                        case "New":
                            newObj(obj, node);
                            break;
                        case "Array":
                            newArray(obj, node);
                            break;
                        case "Map":
                            newMap(obj, node);
                            break;
                        case "Ref":
                            refObj(node);
                            break;
                        case "Property":
                            propertyObj(node);
                            break;
                        case "SystemProperty":
                            systemPropertyObj(node);
                            break;
                        case "Env":
                            envObj(node);
                            break;
                        default:
                            throw new IllegalStateException("Unknown tag: " + tag + " in " + _configuration);
                    }
                }
                catch (Exception e)
                {
                    LOG.warn("Config error {} at {} in {}", e.toString(), node, _configuration);
                    throw e;
                }
            }
        }

        /**
         * <p>Call a setter method.</p>
         * <p>This method makes a best effort to find a matching set method.
         * The type of the value is used to find a suitable set method by:</p>
         * <ol>
         * <li>Trying for a trivial type match</li>
         * <li>Looking for a native type match</li>
         * <li>Trying all correctly named methods for an auto conversion</li>
         * <li>Attempting to construct a suitable value from original value</li>
         * </ol>
         *
         * @param obj the enclosing object
         * @param node the &lt;Set&gt; XML node
         */
        private void set(Object obj, XmlParser.Node node) throws Exception
        {
            String attr = node.getAttribute("name");
            String id = node.getAttribute("id");
            String property = node.getAttribute("property");
            String propertyValue = null;
            // Look for a property value
            if (property != null)
            {
                Map<String, String> properties = _configuration.getProperties();
                propertyValue = properties.get(property);
                // If no property value, then do not set
                if (propertyValue == null)
                    return;
            }

            String name = "set" + attr.substring(0, 1).toUpperCase(Locale.ENGLISH) + attr.substring(1);
            Object value = value(obj, node);
            if (value == null)
                value = propertyValue;
            Object[] arg = {value};

            Class<?> oClass = nodeClass(node);
            if (oClass != null)
                obj = null;
            else
                oClass = obj.getClass();

            Class<?>[] vClass = {Object.class};
            if (value != null)
                vClass[0] = value.getClass();

            if (LOG.isDebugEnabled())
                LOG.debug("XML {}.{} ({})", (obj != null ? obj.toString() : oClass.getName()), name, value);

            MultiException me = new MultiException();

            String types = null;
            Object setValue = value;
            try
            {
                // Try for trivial match
                try
                {
                    Method set = oClass.getMethod(name, vClass);
                    invokeMethod(set, obj, arg);
                    return;
                }
                catch (IllegalArgumentException | IllegalAccessException | NoSuchMethodException e)
                {
                    LOG.trace("IGNORED", e);
                    me.add(e);
                }

                // Try for native match
                try
                {
                    Field type = vClass[0].getField("TYPE");
                    vClass[0] = (Class<?>)type.get(null);
                    Method set = oClass.getMethod(name, vClass);
                    invokeMethod(set, obj, arg);
                    return;
                }
                catch (NoSuchFieldException | IllegalArgumentException | IllegalAccessException | NoSuchMethodException e)
                {
                    LOG.trace("IGNORED", e);
                    me.add(e);
                }

                // Try a field
                try
                {
                    Field field = oClass.getField(attr);
                    if (Modifier.isPublic(field.getModifiers()))
                    {
                        try
                        {
                            setField(field, obj, value);
                            return;
                        }
                        catch (IllegalArgumentException e)
                        {
                            // try to convert String value to field value
                            if (value instanceof String)
                            {
                                try
                                {
                                    value = TypeUtil.valueOf(field.getType(), ((String)value).trim());
                                    setField(field, obj, value);
                                    return;
                                }
                                catch (Exception e2)
                                {
                                    e.addSuppressed(e2);
                                    throw e;
                                }
                            }
                        }
                    }
                }
                catch (NoSuchFieldException e)
                {
                    LOG.trace("IGNORED", e);
                    me.add(e);
                }

                // Search for a match by trying all the set methods
                Method[] sets = oClass.getMethods();
                Method set = null;
                for (Method setter : sets)
                {
                    if (setter.getParameterCount() != 1)
                        continue;
                    Class<?>[] paramTypes = setter.getParameterTypes();
                    if (name.equals(setter.getName()))
                    {
                        types = types == null ? paramTypes[0].getName() : (types + "," + paramTypes[0].getName());
                        // lets try it
                        try
                        {
                            set = setter;
                            invokeMethod(set, obj, arg);
                            return;
                        }
                        catch (IllegalArgumentException | IllegalAccessException e)
                        {
                            LOG.trace("IGNORED", e);
                            me.add(e);
                        }

                        try
                        {
                            for (Class<?> c : SUPPORTED_COLLECTIONS)
                            {
                                if (paramTypes[0].isAssignableFrom(c))
                                {
                                    setValue = convertArrayToCollection(value, c);
                                    invokeMethod(setter, obj, setValue);
                                    return;
                                }
                            }
                        }
                        catch (IllegalAccessException e)
                        {
                            LOG.trace("IGNORED", e);
                            me.add(e);
                        }
                    }
                }

                // Try converting the arg to the last set found.
                if (set != null)
                {
                    try
                    {
                        Class<?> sClass = set.getParameterTypes()[0];
                        if (sClass.isPrimitive())
                        {
                            for (int t = 0; t < PRIMITIVES.length; t++)
                            {
                                if (sClass.equals(PRIMITIVES[t]))
                                {
                                    sClass = BOXED_PRIMITIVES[t];
                                    break;
                                }
                            }
                        }
                        Constructor<?> cons = sClass.getConstructor(vClass);
                        arg[0] = cons.newInstance(arg);
                        _configuration.initializeDefaults(arg[0]);
                        invokeMethod(set, obj, arg);
                        setValue = arg[0];
                        return;
                    }
                    catch (NoSuchMethodException | IllegalAccessException | InstantiationException e)
                    {
                        LOG.trace("IGNORED", e);
                        me.add(e);
                    }
                }

                setValue = null;
            }
            finally
            {
                if (id != null && setValue != null)
                    _configuration.getIdMap().put(id, setValue);
            }

            // No Joy
            String message = oClass + "." + name + "(" + vClass[0] + ")";
            if (types != null)
                message += ". Found setters for " + types;
            NoSuchMethodException failure = new NoSuchMethodException(message);
            for (int i = 0; i < me.size(); i++)
            {
                failure.addSuppressed(me.getThrowable(i));
            }
            throw failure;
        }

        private Object invokeConstructor(Constructor<?> constructor, Object... args) throws IllegalAccessException, InvocationTargetException, InstantiationException
        {
            Object result = constructor.newInstance(args);
            if (constructor.getAnnotation(Deprecated.class) != null)
                LOG.warn("Deprecated constructor {} in {}", constructor, _configuration);
            return result;
        }

        private Object invokeMethod(Method method, Object obj, Object... args) throws IllegalAccessException, InvocationTargetException
        {
            Object result = method.invoke(obj, args);
            if (method.getAnnotation(Deprecated.class) != null)
                LOG.warn("Deprecated method {} in {}", method, _configuration);
            return result;
        }

        private Object getField(Field field, Object object) throws IllegalAccessException
        {
            Object result = field.get(object);
            if (field.getAnnotation(Deprecated.class) != null)
                LOG.warn("Deprecated field {} in {}", field, _configuration);
            return result;
        }

        private void setField(Field field, Object obj, Object arg) throws IllegalAccessException
        {
            field.set(obj, arg);
            if (field.getAnnotation(Deprecated.class) != null)
                LOG.warn("Deprecated field {} in {}", field, _configuration);
        }

        /**
         * @param array the array to convert
         * @param collectionType the desired collection type
         * @return a collection of the desired type if the array can be converted
         */
        private static Collection<?> convertArrayToCollection(Object array, Class<?> collectionType)
        {
            if (array == null)
                return null;
            Collection<?> collection = null;
            if (array.getClass().isArray())
            {
                if (collectionType.isAssignableFrom(ArrayList.class))
                    collection = convertArrayToArrayList(array);
                else if (collectionType.isAssignableFrom(HashSet.class))
                    collection = new HashSet<>(convertArrayToArrayList(array));
            }
            if (collection == null)
                throw new IllegalArgumentException("Can't convert \"" + array.getClass() + "\" to " + collectionType);
            return collection;
        }

        private static ArrayList<Object> convertArrayToArrayList(Object array)
        {
            int length = Array.getLength(array);
            ArrayList<Object> list = new ArrayList<>(length);
            for (int i = 0; i < length; i++)
            {
                list.add(Array.get(array, i));
            }
            return list;
        }

        /**
         * <p>Calls a put method.</p>
         *
         * @param obj the enclosing map object
         * @param node the &lt;Put&gt; XML node
         */
        private void put(Object obj, XmlParser.Node node) throws Exception
        {
            if (!(obj instanceof Map))
                throw new IllegalArgumentException("Object for put is not a Map: " + obj);
            @SuppressWarnings("unchecked")
            Map<Object, Object> map = (Map<Object, Object>)obj;

            String name = node.getAttribute("name");
            Object value = value(obj, node);
            map.put(name, value);
            if (LOG.isDebugEnabled())
                LOG.debug("XML {}.put({},{})", obj, name, value);
        }

        /**
         * <p>Calls a getter method.</p>
         * <p>Any object returned from the call is passed to the configure method to consume the remaining elements.</p>
         * <p>If the "class" attribute is present and its value is "class", then the class instance itself is returned.</p>
         *
         * @param obj the enclosing object
         * @param node the &lt;Get&gt; XML node
         * @return the result of the getter invocation
         */
        private Object get(Object obj, XmlParser.Node node) throws Exception
        {
            Class<?> oClass = nodeClass(node);
            if (oClass != null)
                obj = null;
            else
                oClass = obj.getClass();

            String name = node.getAttribute("name");
            String id = node.getAttribute("id");
            if (LOG.isDebugEnabled())
                LOG.debug("XML get {}", name);

            try
            {
                // Handle getClass explicitly
                if ("class".equalsIgnoreCase(name))
                {
                    obj = oClass;
                }
                else
                {
                    // Try calling a getXxx method.
                    Method method = oClass.getMethod("get" + name.substring(0, 1).toUpperCase(Locale.ENGLISH) + name.substring(1));
                    obj = invokeMethod(method, obj);
                }
                if (id != null)
                    _configuration.getIdMap().put(id, obj);
                configure(obj, node, 0);
            }
            catch (NoSuchMethodException nsme)
            {
                try
                {
                    // Try the field.
                    Field field = oClass.getField(name);
                    obj = getField(field, obj);
                    configure(obj, node, 0);
                }
                catch (NoSuchFieldException nsfe)
                {
                    throw nsme;
                }
            }
            return obj;
        }

        /**
         * <p>Calls a method.</p>
         * <p>A method is selected by trying all methods with matching names and number of arguments.
         * Any object returned from the call is passed to the configure method to consume the remaining elements.
         * Note that if this is a static call we consider only methods declared directly in the given class,
         * i.e. we ignore any static methods in superclasses.
         *
         * @param obj the enclosing object
         * @param node the &lt;Call&gt; XML node
         * @return the result of the method invocation
         */
        private Object call(Object obj, XmlParser.Node node) throws Exception
        {
            AttrOrElementNode aoeNode = new AttrOrElementNode(obj, node, "Id", "Name", "Class", "Arg");
            String id = aoeNode.getString("Id");
            String name = aoeNode.getString("Name");
            String clazz = aoeNode.getString("Class");

            Class<?> oClass;
            if (clazz != null)
            {
                // static call
                oClass = Loader.loadClass(clazz);
                obj = null;
            }
            else if (obj != null)
            {
                oClass = obj.getClass();
            }
            else
                throw new IllegalArgumentException(node.toString());

            if (LOG.isDebugEnabled())
                LOG.debug("XML call {}", name);

            try
            {
                Object nobj = call(oClass, name, obj, new Args(obj, oClass, aoeNode.getNodes("Arg")));
                if (id != null)
                    _configuration.getIdMap().put(id, nobj);
                configure(nobj, node, aoeNode.getNext());
                return nobj;
            }
            catch (NoSuchMethodException e)
            {
                throw new IllegalStateException("No Method: " + node + " on " + oClass, e);
            }
        }

        private Object call(Class<?> oClass, String methodName, Object obj, Args args) throws InvocationTargetException, NoSuchMethodException
        {
            Objects.requireNonNull(oClass, "Class cannot be null");
            Objects.requireNonNull(methodName, "Method name cannot be null");
            if (StringUtil.isBlank(methodName))
                throw new IllegalArgumentException("Method name cannot be blank");

            // Lets just try all methods for now

            Method[] methods = oClass.getMethods();
            Arrays.sort(methods, EXECUTABLE_COMPARATOR);
            for (Method method : methods)
            {
                if (!method.getName().equals(methodName))
                    continue;
                Object[] arguments = args.applyTo(method);
                if (arguments == null)
                    continue;
                if (Modifier.isStatic(method.getModifiers()) != (obj == null))
                    continue;
                if ((obj == null) && method.getDeclaringClass() != oClass)
                    continue;

                try
                {
                    return invokeMethod(method, obj, arguments);
                }
                catch (IllegalAccessException | IllegalArgumentException e)
                {
                    LOG.trace("IGNORED", e);
                }
            }

            throw new NoSuchMethodException(methodName);
        }

        /**
         * <p>Creates a new value object.</p>
         *
         * @param obj the enclosing object
         * @param node the &lt;New&gt; XML node
         * @return the result of the constructor invocation
         */
        private Object newObj(Object obj, XmlParser.Node node) throws Exception
        {
            AttrOrElementNode aoeNode = new AttrOrElementNode(obj, node, "Id", "Class", "Arg");
            String id = aoeNode.getString("Id");
            String clazz = aoeNode.getString("Class");

            if (LOG.isDebugEnabled())
                LOG.debug("XML new {}", clazz);

            Class<?> oClass = Loader.loadClass(clazz);

            Object nobj;
            try
            {
                nobj = construct(oClass, new Args(obj, oClass, aoeNode.getNodes("Arg")));
            }
            catch (NoSuchMethodException e)
            {
                throw new IllegalStateException("No suitable constructor: " + node + " on " + obj);
            }

            if (id != null)
                _configuration.getIdMap().put(id, nobj);

            _configuration.initializeDefaults(nobj);
            configure(nobj, node, aoeNode.getNext());
            return nobj;
        }

        private Object construct(Class<?> klass, Args args) throws InvocationTargetException, NoSuchMethodException
        {
            Objects.requireNonNull(klass, "Class cannot be null");
            Objects.requireNonNull(args, "Named list cannot be null");

            Constructor<?>[] constructors = klass.getConstructors();
            Arrays.sort(constructors, EXECUTABLE_COMPARATOR);
            for (Constructor<?> constructor : constructors)
            {
                try
                {
                    Object[] arguments = args.applyTo(constructor);
                    if (arguments != null)
                        return invokeConstructor(constructor, arguments);
                }
                catch (InstantiationException | IllegalAccessException | IllegalArgumentException e)
                {
                    LOG.trace("IGNORED", e);
                }
            }
            throw new NoSuchMethodException("<init>");
        }

        /**
         * <p>Returns a reference object mapped to an id.</p>
         *
         * @param node the &lt;Ref&gt; XML node
         * @return the result of the reference invocation
         */
        private Object refObj(XmlParser.Node node) throws Exception
        {
            AttrOrElementNode aoeNode = new AttrOrElementNode(node, "Id");
            String refid = aoeNode.getString("Id");
            if (refid == null)
                refid = node.getAttribute("refid");
            Object obj = _configuration.getIdMap().get(refid);
            if (obj == null && node.size() > 0)
                throw new IllegalStateException("No object for refid=" + refid);
            configure(obj, node, aoeNode.getNext());
            return obj;
        }

        /**
         * <p>Creates a new array object.</p>
         *
         * @param obj the enclosing object
         * @param node the &lt;Array&gt; XML node
         * @return the newly created array
         */
        private Object newArray(Object obj, XmlParser.Node node) throws Exception
        {
            AttrOrElementNode aoeNode = new AttrOrElementNode(obj, node, "Id", "Type", "Item");
            String id = aoeNode.getString("Id");
            String type = aoeNode.getString("Type");
            List<XmlParser.Node> items = aoeNode.getNodes("Item");

            // Get the type
            Class<?> aClass = java.lang.Object.class;
            if (type != null)
            {
                aClass = TypeUtil.fromName(type);
                if (aClass == null)
                {
                    switch (type)
                    {
                        case "String":
                            aClass = String.class;
                            break;
                        case "URL":
                            aClass = URL.class;
                            break;
                        case "InetAddress":
                            aClass = InetAddress.class;
                            break;
                        default:
                            aClass = Loader.loadClass(type);
                            break;
                    }
                }
            }

            Object al = null;
            for (XmlParser.Node item : items)
            {
                String nid = item.getAttribute("id");
                Object v = value(obj, item);
                al = LazyList.add(al, (v == null && aClass.isPrimitive()) ? 0 : v);
                if (nid != null)
                    _configuration.getIdMap().put(nid, v);
            }

            Object array = LazyList.toArray(al, aClass);
            if (id != null)
                _configuration.getIdMap().put(id, array);
            return array;
        }

        /**
         * <p>Creates a new map object.</p>
         *
         * @param obj the enclosing object
         * @param node the &lt;Map&gt; XML node
         * @return the newly created map
         */
        private Object newMap(Object obj, XmlParser.Node node) throws Exception
        {
            AttrOrElementNode aoeNode = new AttrOrElementNode(node, "Id", "Entry");
            String id = aoeNode.getString("Id");
            List<XmlParser.Node> entries = aoeNode.getNodes("Entry");

            Map<Object, Object> map = new HashMap<>();
            if (id != null)
                _configuration.getIdMap().put(id, map);

            for (XmlParser.Node entry : entries)
            {
                if (!entry.getTag().equals("Entry"))
                    throw new IllegalStateException("Not an Entry");

                XmlParser.Node key = null;
                XmlParser.Node value = null;

                for (Object object : entry)
                {
                    if (object instanceof String)
                        continue;
                    XmlParser.Node item = (XmlParser.Node)object;
                    if (!item.getTag().equals("Item"))
                        throw new IllegalStateException("Not an Item");
                    if (key == null)
                        key = item;
                    else
                        value = item;
                }

                if (key == null || value == null)
                    throw new IllegalStateException("Missing Item in Entry");
                String kid = key.getAttribute("id");
                String vid = value.getAttribute("id");

                Object k = value(obj, key);
                Object v = value(obj, value);
                map.put(k, v);

                if (kid != null)
                    _configuration.getIdMap().put(kid, k);
                if (vid != null)
                    _configuration.getIdMap().put(vid, v);
            }

            return map;
        }

        /**
         * <p>Returns the value of a property.</p>
         *
         * @param node the &lt;Property&gt; XML node
         * @return the property value
         */
        private Object propertyObj(XmlParser.Node node) throws Exception
        {
            AttrOrElementNode aoeNode = new AttrOrElementNode(node, "Id", "Name", "Deprecated", "Default");
            String id = aoeNode.getString("Id");
            String name = aoeNode.getString("Name", true);
            List<Object> deprecated = aoeNode.getList("Deprecated");
            String dftValue = aoeNode.getString("Default");

            // Look for a value
            Map<String, String> properties = _configuration.getProperties();
            String value = properties.get(name);

            // Look for a deprecated name value
            String alternate = null;
            if (!deprecated.isEmpty())
            {
                for (Object d : deprecated)
                {
                    String v = properties.get(StringUtil.valueOf(d));
                    if (v != null)
                    {
                        if (value == null)
                            LOG.warn("Property '{}' is deprecated, use '{}' instead", d, name);
                        else
                            LOG.warn("Property '{}' is deprecated, value from '{}' used", d, name);
                    }
                    if (alternate == null)
                        alternate = v;
                }
            }

            // use alternate from deprecated
            if (value == null)
                value = alternate;

            // use default value
            if (value == null)
                value = dftValue;

            // Set value if ID set
            if (id != null)
                _configuration.getIdMap().put(id, value);
            return value;
        }

        /**
         * <p>Returns the value of a system property.</p>
         *
         * @param node the &lt;SystemProperty&gt; XML node
         * @return the property value
         */
        private Object systemPropertyObj(XmlParser.Node node) throws Exception
        {
            AttrOrElementNode aoeNode = new AttrOrElementNode(node, "Id", "Name", "Deprecated", "Default");
            String id = aoeNode.getString("Id");
            String name = aoeNode.getString("Name", true);
            List<Object> deprecated = aoeNode.getList("Deprecated");
            String dftValue = aoeNode.getString("Default");

            // Look for a value
            String value = System.getProperty(name);

            // Look for a deprecated name value
            String alternate = null;
            if (!deprecated.isEmpty())
            {
                for (Object d : deprecated)
                {
                    if (d == null)
                        continue;
                    String v = System.getProperty(d.toString());
                    if (v != null)
                    {
                        if (value == null)
                            LOG.warn("SystemProperty '{}' is deprecated, use '{}' instead", d, name);
                        else
                            LOG.warn("SystemProperty '{}' is deprecated, value from '{}' used", d, name);
                    }
                    if (alternate == null)
                        alternate = v;
                }
            }

            // use alternate from deprecated
            if (value == null)
                value = alternate;

            // use default value
            if (value == null)
                value = dftValue;

            // Set value if ID set
            if (id != null)
                _configuration.getIdMap().put(id, value);

            return value;
        }

        /**
         * <p>Returns the value of an environment property.</p>
         *
         * @param node the &lt;Env&gt; XML node
         * @return the environment property value
         */
        private Object envObj(XmlParser.Node node) throws Exception
        {
            AttrOrElementNode aoeNode = new AttrOrElementNode(node, "Id", "Name", "Deprecated", "Default");
            String id = aoeNode.getString("Id");
            String name = aoeNode.getString("Name", true);
            List<Object> deprecated = aoeNode.getList("Deprecated");
            String dftValue = aoeNode.getString("Default");

            // Look for a value
            String value = System.getenv(name);

            // Look for a deprecated name value
            if (value == null && !deprecated.isEmpty())
            {
                for (Object d : deprecated)
                {
                    value = System.getenv(StringUtil.valueOf(d));
                    if (value != null)
                    {
                        LOG.warn("Property '{}' is deprecated, use '{}' instead", d, name);
                        break;
                    }
                }
            }

            // use default value
            if (value == null)
                value = dftValue;

            // Set value if ID set
            if (id != null)
                _configuration.getIdMap().put(id, value);

            return value;
        }

        /**
         * <p>Returns the scalar value of an element</p>.
         * <p>If no value type is specified, then white space is trimmed out of the value.
         * If it contains multiple value elements they are added as strings before being
         * converted to any specified type.</p>
         *
         * @param obj the enclosing object
         * @param node the XML node
         * @return the value of the XML node
         */
        private Object value(Object obj, XmlParser.Node node) throws Exception
        {
            // Get the type
            String type = node.getAttribute("type");

            // Try a ref lookup
            Object value;
            String ref = node.getAttribute("ref");
            if (ref != null)
            {
                value = _configuration.getIdMap().get(ref);
            }
            else
            {
                // handle trivial case
                if (node.size() == 0)
                {
                    if ("String".equals(type))
                        return "";
                    return null;
                }

                int first = 0;
                int last = node.size() - 1;

                // If it is String, just append all the nodes including whitespace
                if ("String".equals(type))
                {
                    if (first == last)
                        value = itemValue(obj, node.get(first));
                    else
                    {
                        StringBuilder buf = new StringBuilder();
                        for (int i = first; i <= last; i++)
                        {
                            Object item = node.get(i);
                            buf.append(itemValue(obj, item));
                        }
                        value = buf.toString();
                    }
                }
                else // Skip leading/trailing nodes that are all white space
                {
                    // Skip leading nodes that are all white space
                    while (first <= last)
                    {
                        Object item = node.get(first);
                        if (!(item instanceof String) || ((String)item).trim().length() > 0)
                            break;
                        first++;
                    }

                    // Skip trailing nodes that are all white space
                    while (first < last)
                    {
                        Object item = node.get(last);
                        if (!(item instanceof String) || ((String)item).trim().length() > 0)
                            break;
                        last--;
                    }

                    // No non whitespace nodes, so return null
                    if (first > last)
                        return null;

                    if (first == last)
                    {
                        // Single Item value
                        value = itemValue(obj, node.get(first));
                        if (value instanceof String)
                            value = ((String)value).trim();
                    }
                    else
                    {
                        // Get the multiple items as a single string
                        StringBuilder buf = new StringBuilder();
                        for (int i = first; i <= last; i++)
                        {
                            buf.append(itemValue(obj, node.get(i)));
                        }
                        value = buf.toString().trim();
                    }
                }
            }

            // No value
            if (value == null)
            {
                if ("String".equals(type))
                    return "";
                return null;
            }

            // Untyped
            if (type == null)
                return value;

            // Try to type the object
            if (isTypeMatchingClass(type, String.class))
                return value.toString();

            Class<?> pClass = TypeUtil.fromName(type);
            if (pClass != null)
                return TypeUtil.valueOf(pClass, value.toString());

            if (isTypeMatchingClass(type, URL.class))
            {
                if (value instanceof URL)
                    return value;
                try
                {
                    return new URL(value.toString());
                }
                catch (MalformedURLException e)
                {
                    throw new InvocationTargetException(e);
                }
            }

            if (isTypeMatchingClass(type, InetAddress.class))
            {
                if (value instanceof InetAddress)
                    return value;
                try
                {
                    return InetAddress.getByName(value.toString());
                }
                catch (UnknownHostException e)
                {
                    throw new InvocationTargetException(e);
                }
            }

            for (Class<?> collectionClass : SUPPORTED_COLLECTIONS)
            {
                if (isTypeMatchingClass(type, collectionClass))
                    return convertArrayToCollection(value, collectionClass);
            }

            throw new IllegalStateException("Unknown type " + type);
        }

        private static boolean isTypeMatchingClass(String type, Class<?> classToMatch)
        {
            return classToMatch.getSimpleName().equalsIgnoreCase(type) || classToMatch.getName().equals(type);
        }

        /**
         * <p>Returns recursively the value of an element.</p>
         *
         * @param obj the enclosing object
         * @param item the initial element value
         * @return the recursive value of the element
         */
        private Object itemValue(Object obj, Object item) throws Exception
        {
            // String value
            if (item instanceof String)
                return item;

            XmlParser.Node node = (XmlParser.Node)item;
            String tag = node.getTag();
            if ("Call".equals(tag))
                return call(obj, node);
            if ("Get".equals(tag))
                return get(obj, node);
            if ("New".equals(tag))
                return newObj(obj, node);
            if ("Ref".equals(tag))
                return refObj(node);
            if ("Array".equals(tag))
                return newArray(obj, node);
            if ("Map".equals(tag))
                return newMap(obj, node);
            if ("Property".equals(tag))
                return propertyObj(node);
            if ("SystemProperty".equals(tag))
                return systemPropertyObj(node);
            if ("Env".equals(tag))
                return envObj(node);

            LOG.warn("Unknown value tag: {} in {}", node,  _configuration, new Throwable());
            return null;
        }

        private class AttrOrElementNode
        {
            final Object _obj;
            final XmlParser.Node _node;
            final Set<String> _elements = new HashSet<>();
            final int _next;

            AttrOrElementNode(XmlParser.Node node, String... elements)
            {
                this(null, node, elements);
            }

            AttrOrElementNode(Object obj, XmlParser.Node node, String... elements)
            {
                _obj = obj;
                _node = node;
                Collections.addAll(_elements, elements);

                int next = 0;
                for (Object o : _node)
                {
                    if (o instanceof String)
                    {
                        if (((String)o).trim().length() == 0)
                        {
                            next++;
                            continue;
                        }
                        break;
                    }

                    if (!(o instanceof XmlParser.Node))
                        break;

                    XmlParser.Node n = (XmlParser.Node)o;
                    if (!_elements.contains(n.getTag()))
                        break;

                    next++;
                }
                _next = next;
            }

            public int getNext()
            {
                return _next;
            }

            public String getString(String elementName) throws Exception
            {
                return StringUtil.valueOf(get(elementName, false));
            }

            public String getString(String elementName, boolean mandatory) throws Exception
            {
                return StringUtil.valueOf(get(elementName, mandatory));
            }

            public Object get(String elementName, boolean mandatory) throws Exception
            {
                String attrName = StringUtil.asciiToLowerCase(elementName);
                String attr = _node.getAttribute(attrName);
                Object value = attr;

                for (int i = 0; i < _next; i++)
                {
                    Object o = _node.get(i);
                    if (!(o instanceof XmlParser.Node))
                        continue;
                    XmlParser.Node n = (XmlParser.Node)o;
                    if (elementName.equals(n.getTag()))
                    {
                        if (attr != null)
                            throw new IllegalStateException("Cannot have attr '" + attrName + "' and element '" + elementName + "'");

                        value = value(_obj, n);
                        break;
                    }
                }

                if (mandatory && value == null)
                    throw new IllegalStateException("Must have attr '" + attrName + "' or element '" + elementName + "'");

                return value;
            }

            public List<Object> getList(String elementName) throws Exception
            {
                return getList(elementName, false);
            }

            public List<Object> getList(String elementName, boolean manditory) throws Exception
            {
                String attrName = StringUtil.asciiToLowerCase(elementName);
                final List<Object> values = new ArrayList<>();

                String attr = _node.getAttribute(attrName);
                if (attr != null)
                    values.addAll(StringUtil.csvSplit(null, attr, 0, attr.length()));

                for (int i = 0; i < _next; i++)
                {
                    Object o = _node.get(i);
                    if (!(o instanceof XmlParser.Node))
                        continue;
                    XmlParser.Node n = (XmlParser.Node)o;

                    if (elementName.equals(n.getTag()))
                    {
                        if (attr != null)
                            throw new IllegalStateException("Cannot have attr '" + attrName + "' and element '" + elementName + "'");

                        values.add(value(_obj, n));
                    }
                }

                if (manditory && values.isEmpty())
                    throw new IllegalStateException("Must have attr '" + attrName + "' or element '" + elementName + "'");

                return values;
            }

            public List<XmlParser.Node> getNodes(String elementName)
            {
                return XmlConfiguration.getNodes(_node, elementName);
            }
        }

        private class Args
        {
            private final Class<?> _class;
            private final List<Object> _arguments;
            private final List<String> _names;

            private Args(Object obj, Class<?> oClass, List<XmlParser.Node> args) throws Exception
            {
                _class = oClass;
                _arguments = new ArrayList<>();
                _names = new ArrayList<>();
                for (XmlParser.Node child : args)
                {
                    _arguments.add(value(obj, child));
                    _names.add(child.getAttribute("name"));
                }
            }

            private Args(List<Object> arguments, List<String> names)
            {
                _class = null;
                _arguments = arguments;
                _names = names;
            }

            Object[] applyTo(Executable executable)
            {
                Object[] args = matchArgsToParameters(executable);
                if (args == null && _class != null)
                {
                    // Could this be an empty varargs match?
                    int count = executable.getParameterCount();
                    if (count > 0 && executable.getParameters()[count - 1].isVarArgs())
                    {
                        // There is not a no varArgs alternative so let's try a an empty varArgs match
                        args = asEmptyVarArgs(executable.getParameterTypes()[count - 1]).matchArgsToParameters(executable);
                    }
                }
                return args;
            }

            Args asEmptyVarArgs(Class<?> varArgType)
            {
                List<Object> arguments = new ArrayList<>(_arguments);
                arguments.add(Array.newInstance(varArgType.getComponentType(), 0));
                List<String> names = new ArrayList<>(_names);
                names.add(null);
                return new Args(arguments, names);
            }

            Object[] matchArgsToParameters(Executable executable)
            {
                int count = executable.getParameterCount();

                // No match of wrong number of parameters
                if (count != _arguments.size())
                    return null;

                // Handle no parameter case
                if (count == 0)
                    return new Object[0];

                // If no arg names are specified, keep the arg order
                Object[] args;
                if (_names.stream().noneMatch(Objects::nonNull))
                {
                    args = _arguments.toArray(new Object[0]);
                }
                else
                {
                    // If we don't have any parameters with names, then no match
                    Annotation[][] parameterAnnotations = executable.getParameterAnnotations();
                    if (parameterAnnotations == null || parameterAnnotations.length == 0)
                        return null;

                    // Find the position of all named parameters from the executable
                    Map<String, Integer> position = new HashMap<>();
                    int p = 0;
                    for (Annotation[] paramAnnotation : parameterAnnotations)
                    {
                        Integer pos = p++;
                        Arrays.stream(paramAnnotation)
                            .filter(Name.class::isInstance)
                            .map(Name.class::cast)
                            .findFirst().ifPresent(n -> position.put(n.value(), pos));
                    }

                    List<Object> arguments = new ArrayList<>(_arguments);
                    List<String> names = new ArrayList<>(_names);
                    // Map the actual arguments to the names
                    for (p = 0; p < count; p++)
                    {
                        String name = names.get(p);
                        if (name != null)
                        {
                            Integer pos = position.get(name);
                            if (pos == null)
                                return null;
                            if (pos != p)
                            {
                                // adjust position of parameter
                                arguments.add(pos, arguments.remove(p));
                                names.add(pos, names.remove(p));
                                p = Math.min(p, pos);
                            }
                        }
                    }
                    args = arguments.toArray(new Object[0]);
                }

                return args;
            }
        }
    }

    private static List<XmlParser.Node> getNodes(XmlParser.Node node, String elementName)
    {
        String attrName = StringUtil.asciiToLowerCase(elementName);
        final List<XmlParser.Node> values = new ArrayList<>();

        String attr = node.getAttribute(attrName);
        if (attr != null)
        {
            for (String a : StringUtil.csvSplit(null, attr, 0, attr.length()))
            {
                // create a fake node
                XmlParser.Node n = new XmlParser.Node(null, elementName, null);
                n.add(a);
                values.add(n);
            }
        }

        for (Object o : node)
        {
            if (!(o instanceof XmlParser.Node))
                continue;
            XmlParser.Node n = (XmlParser.Node)o;

            if (elementName.equals(n.getTag()))
            {
                if (attr != null)
                    throw new IllegalStateException("Cannot have attr '" + attrName + "' and element '" + elementName + "'");

                values.add(n);
            }
        }

        return values;
    }

    /**
     * Runs the XML configurations as a main application.
     * The command line is used to obtain properties files (must be named '*.properties') and XmlConfiguration files.
     * <p>
     * Any property file on the command line is added to a combined Property instance that is passed to each configuration file via
     * {@link XmlConfiguration#getProperties()}.
     * <p>
     * Each configuration file on the command line is used to create a new XmlConfiguration instance and the
     * {@link XmlConfiguration#configure()} method is used to create the configured object.
     * If the resulting object is an instance of {@link LifeCycle}, then it is started.
     * <p>
     * Any IDs created in a configuration are passed to the next configuration file on the command line using {@link #getIdMap()}.
     * This allows objects with IDs created in one config file to be referenced in subsequent config files on the command line.
     *
     * @param args array of property and xml configuration filenames or {@link Resource}s.
     * @throws Exception if the XML configurations cannot be run
     */
    public static void main(final String... args) throws Exception
    {
        try
        {
            AccessController.doPrivileged((PrivilegedExceptionAction<Void>)() ->
            {
                Properties properties = new Properties();
                properties.putAll(System.getProperties());

                // For all arguments, load properties
                if (LOG.isDebugEnabled())
                    LOG.debug("args={}", Arrays.asList(args));
                for (String arg : args)
                {
                    if (arg.indexOf('=') >= 0)
                    {
                        int i = arg.indexOf('=');
                        properties.put(arg.substring(0, i), arg.substring(i + 1));
                    }
                    else if (arg.toLowerCase(Locale.ENGLISH).endsWith(".properties"))
                        properties.load(Resource.newResource(arg).getInputStream());
                }

                // For all arguments, parse XMLs
                XmlConfiguration last = null;
                List<Object> objects = new ArrayList<>(args.length);
                for (String arg : args)
                {
                    if (!arg.toLowerCase(Locale.ENGLISH).endsWith(".properties") && (arg.indexOf('=') < 0))
                    {
                        XmlConfiguration configuration = new XmlConfiguration(Resource.newResource(arg));
                        if (last != null)
                            configuration.getIdMap().putAll(last.getIdMap());
                        if (properties.size() > 0)
                        {
                            Map<String, String> props = new HashMap<>();
                            for (Object key : properties.keySet())
                            {
                                props.put(key.toString(), String.valueOf(properties.get(key)));
                            }
                            configuration.getProperties().putAll(props);
                        }

                        Object obj = configuration.configure();
                        if (obj != null && !objects.contains(obj))
                            objects.add(obj);
                        last = configuration;
                    }
                }

                if (LOG.isDebugEnabled())
                    LOG.debug("objects={}", objects);

                // For all objects created by XmlConfigurations, start them if they are lifecycles.
                List<LifeCycle> started = new ArrayList<>(objects.size());
                for (Object obj : objects)
                {
                    if (obj instanceof LifeCycle)
                    {
                        LifeCycle lc = (LifeCycle)obj;
                        if (!lc.isRunning())
                        {
                            lc.start();
                            if (lc.isStarted())
                                started.add(lc);
                            else
                            {
                                // Failed to start a component, so stop all started components
                                Collections.reverse(started);
                                for (LifeCycle slc : started)
                                {
                                    slc.stop();
                                }
                                break;
                            }
                        }
                    }
                }
                return null;
            });
        }
        catch (Error | Exception e)
        {
            LOG.warn("Unable to execute XmlConfiguration", e);
            throw e;
        }
    }

    private static class ConfigurationParser extends XmlParser implements AutoCloseable
    {
        private final Pool<ConfigurationParser>.Entry _entry;

        private ConfigurationParser(Pool<ConfigurationParser>.Entry entry)
        {
            _entry = entry;
            ClassLoader loader = XmlConfiguration.class.getClassLoader();
            URL config60 = loader.getResource("org/eclipse/jetty/xml/configure_6_0.dtd");
            URL config76 = loader.getResource("org/eclipse/jetty/xml/configure_7_6.dtd");
            URL config90 = loader.getResource("org/eclipse/jetty/xml/configure_9_0.dtd");
            URL config93 = loader.getResource("org/eclipse/jetty/xml/configure_9_3.dtd");
            redirectEntity("configure.dtd", config90);
            redirectEntity("configure_1_0.dtd", config60);
            redirectEntity("configure_1_1.dtd", config60);
            redirectEntity("configure_1_2.dtd", config60);
            redirectEntity("configure_1_3.dtd", config60);
            redirectEntity("configure_6_0.dtd", config60);
            redirectEntity("configure_7_6.dtd", config76);
            redirectEntity("configure_9_0.dtd", config90);
            redirectEntity("configure_9_3.dtd", config93);
            redirectEntity("http://jetty.mortbay.org/configure.dtd", config93);
            redirectEntity("http://jetty.eclipse.org/configure.dtd", config93);
            redirectEntity("http://www.eclipse.org/jetty/configure.dtd", config93);
            redirectEntity("-//Mort Bay Consulting//DTD Configure//EN", config93);
            redirectEntity("-//Jetty//Configure//EN", config93);
        }

        @Override
        public void close()
        {
            if (_entry != null)
                __parsers.release(_entry);
        }
    }
}<|MERGE_RESOLUTION|>--- conflicted
+++ resolved
@@ -100,16 +100,11 @@
         {
             ArrayList.class, HashSet.class, Queue.class, List.class, Set.class, Collection.class
         };
-<<<<<<< HEAD
     private static final List<ConfigurationProcessorFactory> PROCESSOR_FACTORIES = TypeUtil.serviceProviderStream(ServiceLoader.load(ConfigurationProcessorFactory.class))
         .flatMap(p -> Stream.of(p.get()))
         .collect(Collectors.toList());
-    private static final XmlParser PARSER = initParser();
-=======
-    private static final Iterable<ConfigurationProcessorFactory> __factoryLoader = ServiceLoader.load(ConfigurationProcessorFactory.class);
     private static final Pool<ConfigurationParser> __parsers =
         new Pool<>(Math.min(8, Runtime.getRuntime().availableProcessors()),1);
->>>>>>> 1159fa39
     public static final Comparator<Executable> EXECUTABLE_COMPARATOR = (e1, e2) ->
     {
         // Favour methods with less parameters
@@ -154,46 +149,6 @@
         return compare;
     };
 
-<<<<<<< HEAD
-    private static XmlParser initParser()
-    {
-        XmlParser parser = new XmlParser();
-
-        Class<?> klass = XmlConfiguration.class;
-        URL config60 = klass.getResource("configure_6_0.dtd");
-        URL config76 = klass.getResource("configure_7_6.dtd");
-        URL config90 = klass.getResource("configure_9_0.dtd");
-        URL config93 = klass.getResource("configure_9_3.dtd");
-        URL config100 = klass.getResource("configure_10_0.dtd");
-
-        parser.redirectEntity("configure.dtd", config93);
-        parser.redirectEntity("configure_1_0.dtd", config60);
-        parser.redirectEntity("configure_1_1.dtd", config60);
-        parser.redirectEntity("configure_1_2.dtd", config60);
-        parser.redirectEntity("configure_1_3.dtd", config60);
-        parser.redirectEntity("configure_6_0.dtd", config60);
-        parser.redirectEntity("configure_7_6.dtd", config76);
-        parser.redirectEntity("configure_9_0.dtd", config90);
-        parser.redirectEntity("configure_9_3.dtd", config93);
-        parser.redirectEntity("configure_10_0.dtd", config100);
-
-        parser.redirectEntity("http://jetty.mortbay.org/configure.dtd", config93);
-        parser.redirectEntity("http://jetty.mortbay.org/configure_9_3.dtd", config93);
-        parser.redirectEntity("http://jetty.eclipse.org/configure.dtd", config93);
-        parser.redirectEntity("http://www.eclipse.org/jetty/configure.dtd", config93);
-        parser.redirectEntity("https://www.eclipse.org/jetty/configure.dtd", config93);
-        parser.redirectEntity("http://www.eclipse.org/jetty/configure_9_3.dtd", config93);
-        parser.redirectEntity("https://www.eclipse.org/jetty/configure_9_3.dtd", config93);
-        parser.redirectEntity("https://www.eclipse.org/jetty/configure_10_0.dtd", config100);
-
-        parser.redirectEntity("-//Mort Bay Consulting//DTD Configure//EN", config100);
-        parser.redirectEntity("-//Jetty//Configure//EN", config100);
-
-        return parser;
-    }
-
-=======
->>>>>>> 1159fa39
     /**
      * Set the standard IDs and properties expected in a jetty XML file:
      * <ul>
@@ -268,80 +223,11 @@
      */
     public XmlConfiguration(Resource resource) throws SAXException, IOException
     {
-<<<<<<< HEAD
-        try (AutoLock l = PARSER.lock())
-        {
-            _location = resource;
-            try (InputStream inputStream = resource.getInputStream())
-            {
-                setConfig(PARSER.parse(inputStream));
-            }
-            _dtd = PARSER.getDTD();
-=======
         try (ConfigurationParser parser = getParser(); InputStream inputStream = resource.getInputStream())
         {
             _location = resource;
             setConfig(parser.parse(inputStream));
             _dtd = parser.getDTD();
-        }
-    }
-
-    /**
-     * Reads and parses the XML configuration file.
-     *
-     * @param configuration the URL of the XML configuration
-     * @throws IOException if the configuration could not be read
-     * @throws SAXException if the configuration could not be parsed
-     * @deprecated use {@link XmlConfiguration(Resource)} instead due to escaping issues
-     */
-    @Deprecated
-    public XmlConfiguration(URL configuration) throws SAXException, IOException
-    {
-        this(Resource.newResource(configuration));
-    }
-
-    /**
-     * Reads and parses the XML configuration string.
-     *
-     * @param configuration String of XML configuration commands excluding the normal XML preamble.
-     * The String should start with a "&lt;Configure ....&gt;" element.
-     * @throws IOException if the configuration could not be read
-     * @throws SAXException if the configuration could not be parsed
-     * @deprecated use Constructor which has location information
-     */
-    @Deprecated
-    public XmlConfiguration(String configuration) throws SAXException, IOException
-    {
-        configuration = "<?xml version=\"1.0\" encoding=\"utf-8\"?>\n" +
-            "<!DOCTYPE Configure PUBLIC \"-//Jetty//Configure//EN\" \"http://www.eclipse.org/jetty/configure_9_3.dtd\">" +
-            configuration;
-        try (ConfigurationParser parser = getParser(); StringReader reader = new StringReader(configuration))
-        {
-            InputSource source = new InputSource(reader);
-            _location = null;
-            setConfig(parser.parse(source));
-            _dtd = parser.getDTD();
-        }
-    }
-
-    /**
-     * Reads and parses the XML configuration stream.
-     *
-     * @param configuration An input stream containing a complete configuration file
-     * @throws IOException if the configuration could not be read
-     * @throws SAXException if the configuration could not be parsed
-     * @deprecated use Constructor which has location information
-     */
-    @Deprecated
-    public XmlConfiguration(InputStream configuration) throws SAXException, IOException
-    {
-        InputSource source = new InputSource(configuration);
-        try (ConfigurationParser parser = getParser())
-        {
-            _location = null;
-            setConfig(parser.parse(source));
-            _dtd = parser.getDTD();
->>>>>>> 1159fa39
         }
     }
 
@@ -1963,12 +1849,15 @@
         private ConfigurationParser(Pool<ConfigurationParser>.Entry entry)
         {
             _entry = entry;
-            ClassLoader loader = XmlConfiguration.class.getClassLoader();
-            URL config60 = loader.getResource("org/eclipse/jetty/xml/configure_6_0.dtd");
-            URL config76 = loader.getResource("org/eclipse/jetty/xml/configure_7_6.dtd");
-            URL config90 = loader.getResource("org/eclipse/jetty/xml/configure_9_0.dtd");
-            URL config93 = loader.getResource("org/eclipse/jetty/xml/configure_9_3.dtd");
-            redirectEntity("configure.dtd", config90);
+
+            Class<?> klass = XmlConfiguration.class;
+            URL config60 = klass.getResource("configure_6_0.dtd");
+            URL config76 = klass.getResource("configure_7_6.dtd");
+            URL config90 = klass.getResource("configure_9_0.dtd");
+            URL config93 = klass.getResource("configure_9_3.dtd");
+            URL config100 = klass.getResource("configure_10_0.dtd");
+
+            redirectEntity("configure.dtd", config93);
             redirectEntity("configure_1_0.dtd", config60);
             redirectEntity("configure_1_1.dtd", config60);
             redirectEntity("configure_1_2.dtd", config60);
@@ -1977,11 +1866,19 @@
             redirectEntity("configure_7_6.dtd", config76);
             redirectEntity("configure_9_0.dtd", config90);
             redirectEntity("configure_9_3.dtd", config93);
+            redirectEntity("configure_10_0.dtd", config100);
+
             redirectEntity("http://jetty.mortbay.org/configure.dtd", config93);
+            redirectEntity("http://jetty.mortbay.org/configure_9_3.dtd", config93);
             redirectEntity("http://jetty.eclipse.org/configure.dtd", config93);
             redirectEntity("http://www.eclipse.org/jetty/configure.dtd", config93);
-            redirectEntity("-//Mort Bay Consulting//DTD Configure//EN", config93);
-            redirectEntity("-//Jetty//Configure//EN", config93);
+            redirectEntity("https://www.eclipse.org/jetty/configure.dtd", config93);
+            redirectEntity("http://www.eclipse.org/jetty/configure_9_3.dtd", config93);
+            redirectEntity("https://www.eclipse.org/jetty/configure_9_3.dtd", config93);
+            redirectEntity("https://www.eclipse.org/jetty/configure_10_0.dtd", config100);
+
+            redirectEntity("-//Mort Bay Consulting//DTD Configure//EN", config100);
+            redirectEntity("-//Jetty//Configure//EN", config100);
         }
 
         @Override
