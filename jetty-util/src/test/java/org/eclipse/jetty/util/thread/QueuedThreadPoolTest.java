--- conflicted
+++ resolved
@@ -16,12 +16,9 @@
 import java.io.Closeable;
 import java.net.URL;
 import java.net.URLClassLoader;
-<<<<<<< HEAD
 import java.time.Duration;
-=======
 import java.util.ArrayList;
 import java.util.List;
->>>>>>> c9cd1e47
 import java.util.concurrent.CountDownLatch;
 import java.util.concurrent.TimeUnit;
 import java.util.concurrent.atomic.AtomicInteger;
@@ -949,7 +946,7 @@
             tp.stop();
         }
     }
-    
+
     private int count(String s, String p)
     {
         int c = 0;
