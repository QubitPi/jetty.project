--- conflicted
+++ resolved
@@ -1,8 +1,5 @@
-<<<<<<< HEAD
 jetty-9.3.0-SNAPSHOT
 
-jetty-9.2.6.v20141203 - 03 December 2014
-=======
 jetty-9.2.7.v20150116 - 16 January 2015
  + 420944 Hot Deployment of WAR when Context XML exists doesn't trigger
    redeploy
@@ -35,7 +32,6 @@
  + 457696 JMX implementation should not be overridden by WebApp classes
 
 jetty-9.2.6.v20141205 - 05 December 2014
->>>>>>> c6b07e09
  + 383207 Use BundleFileLocatorHelperFactory to obtain BundleFileLocatorHelper
  + 443652 Remove dependency on java.lang.management classes
  + 447472 Clear async context timeout on async static content
