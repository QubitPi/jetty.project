<project xmlns="http://maven.apache.org/POM/4.0.0" xmlns:xsi="http://www.w3.org/2001/XMLSchema-instance" xsi:schemaLocation="http://maven.apache.org/POM/4.0.0 http://maven.apache.org/maven-v4_0_0.xsd">
  <parent>
    <groupId>org.eclipse.jetty</groupId>
    <artifactId>jetty-project</artifactId>
    <version>10.0.1-SNAPSHOT</version>
  </parent>
  <modelVersion>4.0.0</modelVersion>
  <artifactId>jetty-jmx</artifactId>
  <name>Jetty :: JMX Management</name>
  <description>JMX management artifact for jetty.</description>
  <properties>
    <bundle-symbolic-name>${project.groupId}.jmx</bundle-symbolic-name>
    <spotbugs.onlyAnalyze>org.eclipse.jetty.jmx.*</spotbugs.onlyAnalyze>
  </properties>
<<<<<<< HEAD
  <build>
    <plugins>
      <plugin>
        <artifactId>maven-surefire-plugin</artifactId>
        <configuration>
          <argLine>
            @{argLine} ${jetty.surefire.argLine} --add-opens org.eclipse.jetty.jmx/org.eclipse.jetty.jmx=ALL-UNNAMED --add-opens org.eclipse.jetty.jmx/org.eclipse.jetty.logging.jmx=ALL-UNNAMED
          </argLine>
        </configuration>
      </plugin>
      <plugin>
        <groupId>org.codehaus.mojo</groupId>
        <artifactId>findbugs-maven-plugin</artifactId>
        <configuration>
          <onlyAnalyze>org.eclipse.jetty.jmx.*</onlyAnalyze>
        </configuration>
      </plugin>
    </plugins>
  </build>
=======
>>>>>>> 639cad63
  <dependencies>
    <dependency>
      <groupId>org.eclipse.jetty</groupId>
      <artifactId>jetty-util</artifactId>
      <version>${project.version}</version>
    </dependency>
    <dependency>
      <groupId>org.slf4j</groupId>
      <artifactId>slf4j-api</artifactId>
    </dependency>
    <dependency>
      <groupId>org.eclipse.jetty</groupId>
      <artifactId>jetty-slf4j-impl</artifactId>
      <scope>test</scope>
    </dependency>
    <dependency>
      <groupId>org.eclipse.jetty.toolchain</groupId>
      <artifactId>jetty-test-helper</artifactId>
      <scope>test</scope>
    </dependency>
    <dependency>
      <groupId>com.openpojo</groupId>
      <artifactId>openpojo</artifactId>
      <version>0.8.13</version>
      <scope>test</scope>
    </dependency>
  </dependencies>

</project><|MERGE_RESOLUTION|>--- conflicted
+++ resolved
@@ -12,7 +12,6 @@
     <bundle-symbolic-name>${project.groupId}.jmx</bundle-symbolic-name>
     <spotbugs.onlyAnalyze>org.eclipse.jetty.jmx.*</spotbugs.onlyAnalyze>
   </properties>
-<<<<<<< HEAD
   <build>
     <plugins>
       <plugin>
@@ -23,17 +22,8 @@
           </argLine>
         </configuration>
       </plugin>
-      <plugin>
-        <groupId>org.codehaus.mojo</groupId>
-        <artifactId>findbugs-maven-plugin</artifactId>
-        <configuration>
-          <onlyAnalyze>org.eclipse.jetty.jmx.*</onlyAnalyze>
-        </configuration>
-      </plugin>
     </plugins>
   </build>
-=======
->>>>>>> 639cad63
   <dependencies>
     <dependency>
       <groupId>org.eclipse.jetty</groupId>
