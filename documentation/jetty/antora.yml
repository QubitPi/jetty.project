--- conflicted
+++ resolved
@@ -3,16 +3,9 @@
 title: Eclipse Jetty
 asciidoc:
   attributes:
-<<<<<<< HEAD
-    javadoc-url: https://jetty.org/javadoc/jetty-11
-    jdurl: '{javadoc-url}'
-    jetty-home: ${jetty.home}@
-    version: 11.0.21-SNAPSHOT
-=======
-    javadoc-url: https://javadoc.jetty.org/jetty-10
+    javadoc-url: https://javadoc.jetty.org/jetty-11
     jetty-home: ${jetty.home}@
     jetty-version: ${project.version}
->>>>>>> 576b7d74
     idprefix: ''
     idseparator: ''
     run-jetty-classpath: ${settings.localRepository}/org/eclipse/jetty/tests/jetty-home-tester/${project.version}/jetty-home-tester-${project.version}.jar${path.separator}${run.jetty.classpath}
