//
//  ========================================================================
//  Copyright (c) 1995-2017 Mort Bay Consulting Pty. Ltd.
//  ------------------------------------------------------------------------
//  All rights reserved. This program and the accompanying materials
//  are made available under the terms of the Eclipse Public License v1.0
//  and Apache License v2.0 which accompanies this distribution.
//
//      The Eclipse Public License is available at
//      http://www.eclipse.org/legal/epl-v10.html
//
//      The Apache License v2.0 is available at
//      http://www.opensource.org/licenses/apache2.0.php
//
//  You may elect to redistribute this code under either of these licenses.
//  ========================================================================
//

package org.eclipse.jetty.webapp;

import java.io.File;
import java.io.IOException;
import java.util.Map;

import org.eclipse.jetty.util.log.Log;
import org.eclipse.jetty.util.log.Logger;
import org.eclipse.jetty.util.resource.Resource;
import org.eclipse.jetty.xml.XmlConfiguration;


/**
 *
 * JettyWebConfiguration.
 *
 * Looks for XmlConfiguration files in WEB-INF.  Searches in order for the first of jetty6-web.xml, jetty-web.xml or web-jetty.xml
 *
 *
 *
 */
public class JettyWebXmlConfiguration extends AbstractConfiguration
{
    private static final Logger LOG = Log.getLogger(JettyWebXmlConfiguration.class);

    public static final String XML_CONFIGURATION = "org.eclipse.jetty.webapp.JettyWebXmlConfiguration";
    public static final String JETTY_WEB_XML = "jetty-web.xml";

    /**
     * Configure
     * Apply web-jetty.xml configuration
     * @see Configuration#configure(WebAppContext)
     */
    @Override
    public void configure (WebAppContext context) throws Exception
    {
        //cannot configure if the _context is already started
        if (context.isStarted())
        {
            LOG.debug("Cannot configure webapp after it is started");
            return;
        }

        LOG.debug("Configuring web-jetty.xml");

        Resource web_inf = context.getWebInf();
        // handle any WEB-INF descriptors
        if(web_inf!=null&&web_inf.isDirectory())
        {
            // do jetty.xml file
            Resource jetty=web_inf.addPath("jetty8-web.xml");
            if(!jetty.exists())
                jetty=web_inf.addPath(JETTY_WEB_XML);
            if(!jetty.exists())
                jetty=web_inf.addPath("web-jetty.xml");

            if(jetty.exists())
            {             
                if(LOG.isDebugEnabled())
                    LOG.debug("Configure: "+jetty);

                Object xml_attr=context.getAttribute(XML_CONFIGURATION);
                context.removeAttribute(XML_CONFIGURATION);
                final XmlConfiguration jetty_config = xml_attr instanceof XmlConfiguration
                    ?(XmlConfiguration)xml_attr
                    :new XmlConfiguration(jetty.getURI().toURL());
                setupXmlConfiguration(jetty_config, web_inf);
                
                try
                {
                    WebAppClassLoader.runWithServerClassAccess(()->{jetty_config.configure(context);return null;});
                }
                catch(Exception e)
                {
                    LOG.warn("Error applying {}",jetty);
                    throw e;
                }
            }
        }
    }

    /**
     * Configures some well-known properties before the XmlConfiguration reads
     * the configuration.
     * @param jetty_config The configuration object.
     * @param web_inf the WEB-INF location
     */
    private void setupXmlConfiguration(XmlConfiguration jetty_config, Resource web_inf) throws IOException
    {
        Map<String,String> props = jetty_config.getProperties();
<<<<<<< HEAD
        // TODO - should this be an id rather than a property?
        props.put(PROPERTY_THIS_WEB_INF_URL, String.valueOf(web_inf.getURI()));
=======
        props.put("this.web-inf.url", web_inf.getURI().toURL().toExternalForm());
        String webInfPath = web_inf.getFile().getAbsolutePath();
        if (!webInfPath.endsWith(File.separator))
        {
            webInfPath += File.separator;
        }
        props.put("this.web-inf.path", webInfPath);
>>>>>>> e25007cb
    }
}<|MERGE_RESOLUTION|>--- conflicted
+++ resolved
@@ -106,10 +106,6 @@
     private void setupXmlConfiguration(XmlConfiguration jetty_config, Resource web_inf) throws IOException
     {
         Map<String,String> props = jetty_config.getProperties();
-<<<<<<< HEAD
-        // TODO - should this be an id rather than a property?
-        props.put(PROPERTY_THIS_WEB_INF_URL, String.valueOf(web_inf.getURI()));
-=======
         props.put("this.web-inf.url", web_inf.getURI().toURL().toExternalForm());
         String webInfPath = web_inf.getFile().getAbsolutePath();
         if (!webInfPath.endsWith(File.separator))
@@ -117,6 +113,5 @@
             webInfPath += File.separator;
         }
         props.put("this.web-inf.path", webInfPath);
->>>>>>> e25007cb
     }
 }