--- conflicted
+++ resolved
@@ -92,12 +92,8 @@
     <dependency>
       <groupId>org.mariadb.jdbc</groupId>
       <artifactId>mariadb-java-client</artifactId>
-<<<<<<< HEAD
-      <version>2.6.2</version>
-=======
       <version>2.7.0</version>
       <scope>test</scope>
->>>>>>> 69185bf3
     </dependency>
   </dependencies>
 </project>