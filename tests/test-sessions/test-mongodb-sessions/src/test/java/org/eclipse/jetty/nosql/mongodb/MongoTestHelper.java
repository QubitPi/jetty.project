//
// ========================================================================
// Copyright (c) 1995-2020 Mort Bay Consulting Pty Ltd and others.
//
// This program and the accompanying materials are made available under
// the terms of the Eclipse Public License 2.0 which is available at
// https://www.eclipse.org/legal/epl-2.0
//
// This Source Code may also be made available under the following
// Secondary Licenses when the conditions for such availability set
// forth in the Eclipse Public License, v. 2.0 are satisfied:
// the Apache License v2.0 which is available at
// https://www.apache.org/licenses/LICENSE-2.0
//
// SPDX-License-Identifier: EPL-2.0 OR Apache-2.0
// ========================================================================
//

package org.eclipse.jetty.nosql.mongodb;

import java.io.ByteArrayInputStream;
import java.io.ByteArrayOutputStream;
import java.io.ObjectOutputStream;
import java.net.UnknownHostException;
import java.util.Map;

import com.mongodb.BasicDBObject;
import com.mongodb.DBCollection;
import com.mongodb.DBObject;
import com.mongodb.MongoClient;
import com.mongodb.MongoException;
import com.mongodb.WriteConcern;
import org.eclipse.jetty.server.session.SessionData;
import org.eclipse.jetty.util.ClassLoadingObjectInputStream;
import org.slf4j.Logger;
import org.slf4j.LoggerFactory;
import org.testcontainers.containers.GenericContainer;
import org.testcontainers.containers.output.Slf4jLogConsumer;

import static org.junit.jupiter.api.Assertions.assertEquals;
import static org.junit.jupiter.api.Assertions.assertNotNull;
import static org.junit.jupiter.api.Assertions.assertTrue;

/**
 * MongoTestHelper
 */
public class MongoTestHelper
{
    private static final Logger LOG = LoggerFactory.getLogger(MongoTestHelper.class);
    private static final Logger MONGO_LOG = LoggerFactory.getLogger("org.eclipse.jetty.nosql.mongodb.MongoLogs");

    public static final String DB_NAME = "HttpSessions";
    public static final String COLLECTION_NAME = "testsessions";

    static GenericContainer mongo =
        new GenericContainer("mongo:" + System.getProperty("mongo.docker.version", "2.2.7"))
            .withLogConsumer(new Slf4jLogConsumer(MONGO_LOG));

    static MongoClient mongoClient;

    static String mongoHost;
    static int mongoPort;

    public static void startMongo()
    {
        try
        {
            long start = System.currentTimeMillis();
            mongo.start();
<<<<<<< HEAD
            String containerIpAddress = mongo.getContainerIpAddress();
            int mongoPort = mongo.getMappedPort(27017);
            LOG.info("Mongo container started for {}:{} - {}ms", containerIpAddress, mongoPort,
                System.currentTimeMillis() - start);
            System.setProperty("embedmongoHost", containerIpAddress);
            System.setProperty("embedmongoPort", Integer.toString(mongoPort));
=======
            mongoHost =  mongo.getHost();
            mongoPort = mongo.getMappedPort(27017);
            LOG.info("Mongo container started for {}:{} - {}ms", mongoHost, mongoPort,
                     System.currentTimeMillis() - start);
>>>>>>> 7bcbc21c
        }
        catch (Exception e)
        {
            LOG.error(e.getMessage(), e);
            throw new RuntimeException(e);
        }
    }

    public static void stopMongo()
    {
        mongo.stop();
        mongoClient = null;
    }

    public static MongoClient getMongoClient() throws UnknownHostException
    {
        boolean restart = false;
        if (mongo == null || !mongo.isRunning())
        {
            startMongo();
            restart = true;
        }
        if (mongoClient == null || restart)
        {
            mongoClient = new MongoClient(mongoHost, mongoPort);
        }
        return mongoClient;
    }

    public static void dropCollection() throws Exception
    {
        getMongoClient().getDB(DB_NAME).getCollection(COLLECTION_NAME).drop();
    }

    public static void createCollection() throws UnknownHostException, MongoException
    {
        getMongoClient().getDB(DB_NAME).createCollection(COLLECTION_NAME, null);
    }

    public static DBCollection getCollection() throws UnknownHostException, MongoException
    {
        return getMongoClient().getDB(DB_NAME).getCollection(COLLECTION_NAME);
    }

    public static MongoSessionDataStoreFactory newSessionDataStoreFactory()
    {
        MongoSessionDataStoreFactory storeFactory = new MongoSessionDataStoreFactory();
        storeFactory.setHost(mongoHost);
        storeFactory.setPort(mongoPort);
        storeFactory.setCollectionName(COLLECTION_NAME);
        storeFactory.setDbName(DB_NAME);
        return storeFactory;
    }

    public static boolean checkSessionExists(String id)
        throws Exception
    {
        DBCollection collection = getMongoClient().getDB(DB_NAME).getCollection(COLLECTION_NAME);

        DBObject fields = new BasicDBObject();
        fields.put(MongoSessionDataStore.__EXPIRY, 1);
        fields.put(MongoSessionDataStore.__VALID, 1);

        DBObject sessionDocument = collection.findOne(new BasicDBObject(MongoSessionDataStore.__ID, id), fields);

        if (sessionDocument == null)
            return false; //doesn't exist

        return true;
    }

    public static boolean checkSessionPersisted(SessionData data)
        throws Exception
    {
        DBCollection collection = getMongoClient().getDB(DB_NAME).getCollection(COLLECTION_NAME);

        DBObject fields = new BasicDBObject();

        DBObject sessionDocument = collection.findOne(new BasicDBObject(MongoSessionDataStore.__ID, data.getId()), fields);
        if (sessionDocument == null)
            return false; //doesn't exist

        LOG.debug("{}", sessionDocument);

        Boolean valid = (Boolean)sessionDocument.get(MongoSessionDataStore.__VALID);

        if (valid == null || !valid)
            return false;

        Long created = (Long)sessionDocument.get(MongoSessionDataStore.__CREATED);
        Long accessed = (Long)sessionDocument.get(MongoSessionDataStore.__ACCESSED);
        Long lastAccessed = (Long)sessionDocument.get(MongoSessionDataStore.__LAST_ACCESSED);
        Long maxInactive = (Long)sessionDocument.get(MongoSessionDataStore.__MAX_IDLE);
        Long expiry = (Long)sessionDocument.get(MongoSessionDataStore.__EXPIRY);

        Object version = MongoUtils.getNestedValue(sessionDocument,
            MongoSessionDataStore.__CONTEXT + "." + data.getVhost().replace('.', '_') + ":" + data.getContextPath() + "." + MongoSessionDataStore.__VERSION);
        Long lastSaved = (Long)MongoUtils.getNestedValue(sessionDocument,
            MongoSessionDataStore.__CONTEXT + "." + data.getVhost().replace('.', '_') + ":" + data.getContextPath() + "." + MongoSessionDataStore.__LASTSAVED);
        String lastNode = (String)MongoUtils.getNestedValue(sessionDocument,
            MongoSessionDataStore.__CONTEXT + "." + data.getVhost().replace('.', '_') + ":" + data.getContextPath() + "." + MongoSessionDataStore.__LASTNODE);
        byte[] attributes = (byte[])MongoUtils.getNestedValue(sessionDocument,
            MongoSessionDataStore.__CONTEXT + "." + data.getVhost().replace('.', '_') + ":" + data.getContextPath() + "." + MongoSessionDataStore.__ATTRIBUTES);

        assertEquals(data.getCreated(), created.longValue());
        assertEquals(data.getAccessed(), accessed.longValue());
        assertEquals(data.getLastAccessed(), lastAccessed.longValue());
        assertEquals(data.getMaxInactiveMs(), maxInactive.longValue());
        assertEquals(data.getExpiry(), expiry.longValue());
        assertEquals(data.getLastNode(), lastNode);
        assertNotNull(version);
        assertNotNull(lastSaved);

        // get the session for the context
        DBObject sessionSubDocumentForContext =
            (DBObject)MongoUtils.getNestedValue(sessionDocument,
                MongoSessionDataStore.__CONTEXT + "." + data.getVhost().replace('.', '_') + ":" + data.getContextPath());

        assertNotNull(sessionSubDocumentForContext);

        if (!data.getAllAttributes().isEmpty())
        {
            assertNotNull(attributes);
            SessionData tmp = new SessionData(data.getId(), data.getContextPath(), data.getVhost(), created.longValue(), accessed.longValue(), lastAccessed.longValue(), maxInactive.longValue());
            try (ByteArrayInputStream bais = new ByteArrayInputStream(attributes);
                 ClassLoadingObjectInputStream ois = new ClassLoadingObjectInputStream(bais))
            {
                SessionData.deserializeAttributes(tmp, ois);
            }

            //same keys
            assertTrue(data.getKeys().equals(tmp.getKeys()));
            //same values
            for (String name : data.getKeys())
            {
                assertTrue(data.getAttribute(name).equals(tmp.getAttribute(name)));
            }
        }

        return true;
    }

    public static void createUnreadableSession(String id, String contextPath, String vhost,
                                               String lastNode, long created, long accessed,
                                               long lastAccessed, long maxIdle, long expiry,
                                               Map<String, Object> attributes)
        throws Exception
    {
        DBCollection collection = getMongoClient().getDB(DB_NAME).getCollection(COLLECTION_NAME);

        // Form query for upsert
        BasicDBObject key = new BasicDBObject(MongoSessionDataStore.__ID, id);

        // Form updates
        BasicDBObject update = new BasicDBObject();
        boolean upsert = false;
        BasicDBObject sets = new BasicDBObject();

        Object version = 1L;

        // New session

        upsert = true;
        sets.put(MongoSessionDataStore.__CREATED, created);
        sets.put(MongoSessionDataStore.__VALID, true);
        sets.put(MongoSessionDataStore.__CONTEXT + "." + vhost.replace('.', '_') + ":" + contextPath + "." + MongoSessionDataStore.__VERSION, version);
        sets.put(MongoSessionDataStore.__CONTEXT + "." + vhost.replace('.', '_') + ":" + contextPath + "." + MongoSessionDataStore.__LASTSAVED, System.currentTimeMillis());
        sets.put(MongoSessionDataStore.__CONTEXT + "." + vhost.replace('.', '_') + ":" + contextPath + "." + MongoSessionDataStore.__LASTNODE, lastNode);

        //Leaving out __MAX_IDLE to make it an invalid session object!

        sets.put(MongoSessionDataStore.__EXPIRY, expiry);
        sets.put(MongoSessionDataStore.__ACCESSED, accessed);
        sets.put(MongoSessionDataStore.__LAST_ACCESSED, lastAccessed);

        if (attributes != null)
        {
            SessionData tmp = new SessionData(id, contextPath, vhost, created, accessed, lastAccessed, maxIdle, attributes);
            try (ByteArrayOutputStream baos = new ByteArrayOutputStream();
                 ObjectOutputStream oos = new ObjectOutputStream(baos))
            {
                SessionData.serializeAttributes(tmp, oos);
                sets.put(MongoSessionDataStore.__CONTEXT + "." + vhost.replace('.', '_') + ":" + contextPath + "." + MongoSessionDataStore.__ATTRIBUTES, baos.toByteArray());
            }
        }

        update.put("$set", sets);
        collection.update(key, update, upsert, false, WriteConcern.SAFE);
    }

    public static void createSession(String id, String contextPath, String vhost,
                                     String lastNode, long created, long accessed,
                                     long lastAccessed, long maxIdle, long expiry,
                                     Map<String, Object> attributes)
        throws Exception
    {

        DBCollection collection = getMongoClient().getDB(DB_NAME).getCollection(COLLECTION_NAME);

        // Form query for upsert
        BasicDBObject key = new BasicDBObject(MongoSessionDataStore.__ID, id);

        // Form updates
        BasicDBObject update = new BasicDBObject();
        boolean upsert = false;
        BasicDBObject sets = new BasicDBObject();

        Object version = 1L;

        // New session
        upsert = true;
        sets.put(MongoSessionDataStore.__CREATED, created);
        sets.put(MongoSessionDataStore.__VALID, true);
        sets.put(MongoSessionDataStore.__CONTEXT + "." + vhost.replace('.', '_') + ":" + contextPath + "." + MongoSessionDataStore.__VERSION, version);
        sets.put(MongoSessionDataStore.__CONTEXT + "." + vhost.replace('.', '_') + ":" + contextPath + "." + MongoSessionDataStore.__LASTSAVED, System.currentTimeMillis());
        sets.put(MongoSessionDataStore.__CONTEXT + "." + vhost.replace('.', '_') + ":" + contextPath + "." + MongoSessionDataStore.__LASTNODE, lastNode);
        sets.put(MongoSessionDataStore.__MAX_IDLE, maxIdle);
        sets.put(MongoSessionDataStore.__EXPIRY, expiry);
        sets.put(MongoSessionDataStore.__ACCESSED, accessed);
        sets.put(MongoSessionDataStore.__LAST_ACCESSED, lastAccessed);

        if (attributes != null)
        {
            SessionData tmp = new SessionData(id, contextPath, vhost, created, accessed, lastAccessed, maxIdle, attributes);
            try (ByteArrayOutputStream baos = new ByteArrayOutputStream();
                 ObjectOutputStream oos = new ObjectOutputStream(baos);)
            {
                SessionData.serializeAttributes(tmp, oos);
                sets.put(MongoSessionDataStore.__CONTEXT + "." + vhost.replace('.', '_') + ":" + contextPath + "." + MongoSessionDataStore.__ATTRIBUTES, baos.toByteArray());
            }
        }

        update.put("$set", sets);
        collection.update(key, update, upsert, false, WriteConcern.SAFE);
    }

    public static void createLegacySession(String id, String contextPath, String vhost,
                                           String lastNode, long created, long accessed,
                                           long lastAccessed, long maxIdle, long expiry,
                                           Map<String, Object> attributes)
        throws Exception
    {
        //make old-style session to test if we can retrieve it
        DBCollection collection = getMongoClient().getDB(DB_NAME).getCollection(COLLECTION_NAME);

        // Form query for upsert
        BasicDBObject key = new BasicDBObject(MongoSessionDataStore.__ID, id);

        // Form updates
        BasicDBObject update = new BasicDBObject();
        boolean upsert = false;
        BasicDBObject sets = new BasicDBObject();

        Object version = 1L;

        // New session
        upsert = true;
        sets.put(MongoSessionDataStore.__CREATED, created);
        sets.put(MongoSessionDataStore.__VALID, true);
        sets.put(MongoSessionDataStore.__CONTEXT + "." + vhost.replace('.', '_') + ":" + contextPath + "." + MongoSessionDataStore.__VERSION, version);
        sets.put(MongoSessionDataStore.__CONTEXT + "." + vhost.replace('.', '_') + ":" + contextPath + "." + MongoSessionDataStore.__LASTSAVED, System.currentTimeMillis());
        sets.put(MongoSessionDataStore.__CONTEXT + "." + vhost.replace('.', '_') + ":" + contextPath + "." + MongoSessionDataStore.__LASTNODE, lastNode);
        sets.put(MongoSessionDataStore.__MAX_IDLE, maxIdle);
        sets.put(MongoSessionDataStore.__EXPIRY, expiry);
        sets.put(MongoSessionDataStore.__ACCESSED, accessed);
        sets.put(MongoSessionDataStore.__LAST_ACCESSED, lastAccessed);

        if (attributes != null)
        {
            for (String name : attributes.keySet())
            {
                Object value = attributes.get(name);
                sets.put(MongoSessionDataStore.__CONTEXT + "." + vhost.replace('.', '_') + ":" + contextPath + "." + MongoUtils.encodeName(name),
                    MongoUtils.encodeName(value));
            }
        }
        update.put("$set", sets);
        collection.update(key, update, upsert, false, WriteConcern.SAFE);
    }
}<|MERGE_RESOLUTION|>--- conflicted
+++ resolved
@@ -67,19 +67,10 @@
         {
             long start = System.currentTimeMillis();
             mongo.start();
-<<<<<<< HEAD
-            String containerIpAddress = mongo.getContainerIpAddress();
-            int mongoPort = mongo.getMappedPort(27017);
-            LOG.info("Mongo container started for {}:{} - {}ms", containerIpAddress, mongoPort,
-                System.currentTimeMillis() - start);
-            System.setProperty("embedmongoHost", containerIpAddress);
-            System.setProperty("embedmongoPort", Integer.toString(mongoPort));
-=======
             mongoHost =  mongo.getHost();
             mongoPort = mongo.getMappedPort(27017);
             LOG.info("Mongo container started for {}:{} - {}ms", mongoHost, mongoPort,
                      System.currentTimeMillis() - start);
->>>>>>> 7bcbc21c
         }
         catch (Exception e)
         {
